"""Helper functions for loading data."""

from __future__ import annotations

import warnings
import tensorflow as tf
import os
from pyfaidx import Fasta
import numpy as np
import json
from typing import Tuple
from tqdm import tqdm


def _calc_gini(targets: np.ndarray) -> np.ndarray:
    """Returns gini scores for the given targets"""

    def _gini(array):
        """Calculate the Gini coefficient of a numpy array."""
        array = (
            array.flatten().clip(0, None) + 0.0000001
        )  # Ensure non-negative values and avoid zero
        array = np.sort(array)
        index = np.arange(1, array.size + 1)
        return (np.sum((2 * index - array.size - 1) * array)) / (
            array.size * np.sum(array)
        )

    gini_scores = np.zeros_like(targets)

    for region_idx in range(targets.shape[0]):
        region_scores = targets[region_idx]
        max_idx = np.argmax(region_scores)
        gini_scores[region_idx, max_idx] = _gini(region_scores)

    return gini_scores


def filter_regions_on_specificity(
    target_vector: np.ndarray,
    regions_bed: list,
    gini_std_threshold: float = 1,
) -> Tuple[np.ndarray, list, np.ndarray]:
    """
    Filter bed regions & targets based on high Gini score. Saves filtered bed regions
    back to original file and returns filtered targets.

    Args:
        target_vector (np.ndarray): targets
        bed_filename (str): path to BED file
        gini_threshold (float): Threshold for Gini scores to identify high variability.
        target_idx (int): Type of targets to use for filtering decision (1='mean')
    """

    gini_scores = _calc_gini(target_vector)
    mean = np.mean(np.max(gini_scores, axis=1))
    std_dev = np.std(np.max(gini_scores, axis=1))
    gini_threshold = mean + gini_std_threshold * std_dev
    selected_indices = np.argwhere(np.max(gini_scores, axis=1) > gini_threshold)[:, 0]

    target_vector_filt = target_vector[selected_indices]
    regions_filt = [regions_bed[i] for i in selected_indices]
    print(
        f"After specificity filtering, kept {len(target_vector_filt)} out of {len(target_vector)} regions."
    )

    return target_vector_filt, regions_filt


def normalize_peaks(
    target_vector: np.ndarray,
    num_cell_types: int,
    peak_threshold: int = 0,
    gini_std_threshold: float = 1.0,
    top_k_percent: float = 0.01,
) -> np.ndarray:
    """
    Normalize the given target vector based on top peaks per cell type.

    Calculates gini scores for the top_k highest peaks. Gini scores
    below gini_threshold are considered 'low' (in variability) and are used to
    calculate weights per cell type, which are then used to normalize the targets
    accross cells types.

    Parameters:
    - target_vector (np.ndarray): The target vector to be normalized.
    - num_cell_types (int): The number of cell types in the target vector.
    - threshold (int): A threshold value for filtering the target vector.
    - gini_threshold (float): Threshold for Gini scores to identify high variability.
    - top_k_percent (float): The percentage (expressed as a fraction) of top values to
      consider for Gini score calculation.

    Returns:
    - np.ndarray: The normalized target vector with adjustments based on Gini score.
    """
    top_k_percent_means = []
    gini_scores_all = []

    print("Filtering on top k Gini scores...")
    for i in range(num_cell_types):
        filtered_col = target_vector[:, i][target_vector[:, i] > peak_threshold]
        sorted_col = np.sort(filtered_col)[::-1]
        top_k_index = int(len(sorted_col) * top_k_percent)

        gini_scores = _calc_gini(
            target_vector[np.argsort(filtered_col)[::-1][:top_k_index]]
        )
        mean = np.mean(np.max(gini_scores, axis=1))
        std_dev = np.std(np.max(gini_scores, axis=1))
        gini_threshold = mean - gini_std_threshold * std_dev
        low_gini_indices = np.where(np.max(gini_scores, axis=1) < gini_threshold)[0]
        print(f"{len(low_gini_indices)} out of {top_k_index} remain for cell type {i}.")

        if len(low_gini_indices) > 0:
            top_k_mean = np.mean(sorted_col[low_gini_indices])
            gini_scores_all.append(np.max(gini_scores[low_gini_indices], axis=1))
        else:
            top_k_mean = 0
            gini_scores_all.append(0)

        top_k_percent_means.append(top_k_mean)

    max_mean = np.max(top_k_percent_means)
    weights = max_mean / np.array(top_k_percent_means)
    print("Cell type weights:", weights)

    target_vector = target_vector * weights
    return target_vector, weights


def filter_regions_on_targets(
    target_vector: np.ndarray,
    regions_bed: list,
    targets_n_to_remove: np.array = np.array([0]),
) -> Tuple[np.ndarray, list, np.ndarray]:
    """
    Filter bed regions & targets based on number of positive targets. Saves filtered bed regions
    back to original file and returns filtered targets. Mainly for deeptopic where truth is binary.

    Args:
        target_vector (np.ndarray): targets
        bed_filename (str): path to BED file
        targets_n_to_remove (tuple): Remove regions with n positive targets.
    """

    selected_indices = np.argwhere(
        np.isin(np.sum(target_vector, axis=1), targets_n_to_remove, invert=True)
    )[:, 0]

    target_vector_filt = target_vector[selected_indices]
    regions_filt = [regions_bed[i] for i in selected_indices]
    print(
        f"After deeptopic target filtering, kept {len(target_vector_filt)} out of {len(target_vector)} regions."
    )

    return target_vector_filt, regions_filt


def write_to_bedfile(regions, output_path):
    with open(output_path, "w") as outfile:
        for region in regions:
            outfile.write("\t".join([str(x) for x in region]) + "\n")


def load_targets(
    targets: str, task: str, target_goal: str, reverse_complement: bool = False
) -> np.ndarray:
    """Load the preprocessed targets from a compressed numpy file.

    Args:
        targets (str): Path to the compressed numpy file containing targets.
        task (str): The task for which the targets were created.
        target_goal (str): The target goal to use (max, mean, count, logcount).

    Returns:
        np.ndarray: Target vector with shape (regions x cell types/topics).
    """
    targets = np.load(targets)["targets"]

    # Select deeppeak targets (deep topic targets are already in correct shape)
    if task == "deeppeak":
        if targets.shape[0] == 1:
            print("Only found one target type in target array. Using that one.")
            targets = targets[0, :]
        else:
            if target_goal == "max":
                targets = targets[0, :]
            elif target_goal == "mean":
                targets = targets[1, :]
            elif target_goal == "count":
                targets = targets[2, :]
            elif target_goal == "logcount":
                targets = targets[3, :]

    if reverse_complement:
        targets = np.repeat(targets, 2, axis=0)  # double targets for each region

    return targets  # (regions x cell types/topics)


def stochastic_shift_augment(start: int, end: int, chromsize: int, shift_n_bp: int):
    """Shift augmentation for data augmentation."""
    shift = np.random.randint(
        -min(shift_n_bp, start),  # make sure start does not go below 0
        min(shift_n_bp, chromsize - end),  # make sure end does not go above chromsize
    )
    start += shift
    end += shift
    return start, end


class SequenceDataset:
    """Dataset class for loading genomic regions and targets based on split (train/val/test)."""

    def __init__(
        self,
        regions_bed_file: str,
        genome_fasta_file: str,
        targets_file: str,
        config: dict,
        chromsizes: dict[str, int] | None = None,
        output_dir: str | None = None,
    ):
        self.num_classes = int(config["num_classes"])
        self.chromsizes = chromsizes
        self.shift_n_bp = int(config["augment_shift_n_bp"])

        if self.chromsizes is None and self.shift_n_bp > 0:
            raise ValueError(
                "Chromsizes must be provided for stochastic shift augmentation."
            )

        self.regionloader = GenomicRegionLoader(
            regions_bed_file,
            genome_fasta_file,
            config["rev_complement"],
            int(config["augment_shift_n_bp"]),
            self.chromsizes,
        )
        self.targets = load_targets(
            targets_file,
            config["task"],
            config["deeppeak"]["target"],
            config["rev_complement"],
        )

        assert len(self.targets) == len(
            self.regionloader.regions
        ), f"""Target vector and regions 
        are not the same length,
        please make sure that you are using the correct inputs, target vector length: {len(self.targets)},
        regions length: {len(self.regionloader.regions)}"""

        if config["peak_normalization"]:
            print("Normalizing peaks...")
            self.targets, norm_weights = normalize_peaks(
                target_vector=self.targets, num_cell_types=self.targets.shape[1]
            )

        if config["specificity_filtering"]:
            print("Filtering regions based on region specificity...")
            self.targets, self.regionloader.regions = filter_regions_on_specificity(
                self.targets, self.regionloader.regions
            )

        if config["task"] == "deeptopic":
            print("Filtering regions with zero targets...")
            self.targets, self.regionloader.regions = filter_regions_on_targets(
                self.targets, self.regionloader.regions
            )

        # Get split indices
        self.splitter = DatasetSplitter(self.regionloader.regions)
        self.indices = self.splitter.split_datasets(config["split"])  # dict of lists

        if float(config["fraction_of_data"]) != 1.0:
            # debugging purposes
            for subset in self.indices:
                self.indices[subset] = self.indices[subset][
                    : int(
                        np.ceil(
                            len(self.indices[subset])
                            * float(config["fraction_of_data"])
                        )
                    )
                ]

        # Remove augmented regions from val and test set if augmented in preprocessing
        if config["shift_augmentation"]["use"]:
            n_shifts = int(config["shift_augmentation"]["n_shifts"])
            for subset in ["val", "test"]:
                self.indices[subset] = [
                    i for i in self.indices[subset] if i % (n_shifts * 2 + 1) == 0
                ]

        # Remove reverse complement regions if reverse complement is used
        if config["rev_complement"]:
            for subset in ["val", "test"]:
                self.indices[subset] = self.indices[subset][::2]

        # Save outputs
        if output_dir is not None:
            self.save_outputs(
                output_dir, self.splitter.split_dict, config["rev_complement"]
            )
            if config["peak_normalization"]:
                np.savez(
                    os.path.join(output_dir, "normalization_weights.npz"),
                    weights=norm_weights,
                )

        # shuffle train indices
        if config["shuffle"]:
            np.random.shuffle(self.indices["train"])

    def len(self, subset: str):
        """Return the number of samples in the given split."""
        return len(self.indices[subset])

    def generator(self, split: str | bytes):
        """Yield sequences and targets for the given split."""
        split = split.decode() if isinstance(split, bytes) else split
        for sample_idx in self.indices[split]:
            region = self.regionloader.get_region(sample_idx)
            chrom, start, end, strand = region
            if self.shift_n_bp > 0:
                # stochastic shifting
                if split == "train":
                    shift_n = np.random.randint(-self.shift_n_bp, self.shift_n_bp)
                else:
                    shift_n = 0
                seq_start = self.shift_n_bp + shift_n
                seq_end = (end - start) + seq_start
            sequence = str(self.regionloader.get_sequence(region))
            if self.shift_n_bp > 0:
                sequence = sequence[seq_start:seq_end]
            target = self.targets[sample_idx]
            yield sequence, target

    def subset(self, split: str):
        """Returns dataset generator for the given split."""
        return tf.data.Dataset.from_generator(
            self.generator,
            output_signature=(
                tf.TensorSpec(shape=(), dtype=tf.string),
                tf.TensorSpec(shape=(self.num_classes,), dtype=tf.float32),
            ),
            args=(split,),
        )

    def save_outputs(
        self, output_dir: str, split_dict: dict, reverse_complement: bool = False
    ):
        """Save the split indices and targets to the output directory."""
        with open(os.path.join(output_dir, "chrom_mapping.json"), "w") as f:
            json.dump(split_dict, f)

        train_targets = self.targets[self.indices['train'][::2]]
        val_targets = self.targets[self.indices['val']]
        test_targets = self.targets[self.indices['test']]
        np.savez(
            os.path.join(output_dir, "targets.npz"),
            train=train_targets,
            val=val_targets,
            test=test_targets,
        )

        indices_train = (
            [index // 2 for index in self.indices["train"][::2]] if reverse_complement else self.indices["train"]
        )
        indices_val = (
            [index // 2 for index in self.indices["val"]] if reverse_complement else self.indices["val"]
        )
        indices_test = (
            [index // 2 for index in self.indices["test"]] if reverse_complement else self.indices["test"]
        )

        np.savez(
            os.path.join(output_dir, "region_split_ids.npz"),
            train=indices_train,
            val=indices_val,
            test=indices_test,
        )


        write_to_bedfile(
            (
                self.regionloader.regions[::2]
                if reverse_complement
                else self.regionloader.regions
            ),
            os.path.join(output_dir, "regions.bed"),
        )
        print(f"Saved bed regions, split ids and split targets to {output_dir}")


class GenomicRegionLoader:
    """Handles loading of genomic regions and sequences from a BED & Fasta file."""

    def __init__(
        self,
        bed_file: str,
        genome_fasta_file: str,
        reverse_complement: bool = False,
        max_stochastic_shift: int = 0,
        chromsizes: dict[str, int] | None = None,
    ):
        self.regions = self.load_bed_file(bed_file, reverse_complement)
        self.genome = self.load_genomic_data(
            genome_fasta_file, self.regions, max_stochastic_shift, chromsizes
        )

    def load_genomic_data(
        self,
        genome_fasta_file: str,
        regions: list,
        max_stochastic_shift: int,
        chromsizes: dict[str, int] | None = None,
    ) -> dict[str, str]:
        """
        Load genomic data into memory for faster access and to be able to fully shuffle
        the data without running into Fasta binning issues. Load some extra letters into
        memory per region if stochastic shifting.
        """
        genome_dict = {}
        genome = Fasta(genome_fasta_file, sequence_always_upper=True)
        for region in tqdm(regions, desc="Loading sequences into memory..."):
            if region not in genome_dict:
                chrom, start, end, strand = region
                if max_stochastic_shift > 0:
                    # Loading wider regions if stochastic shifting. Corrected in the generator.
                    start -= max_stochastic_shift
                    end += max_stochastic_shift
                    chromsize = chromsizes[chrom]
                    if start < 0:
                        end = abs(start) + end
                        start = 0
                    if end > chromsize:
                        start = start - (end - chromsize)
                        end = chromsize
                if strand == "+":
                    genome_dict[region] = genome[chrom][start:end].seq
                elif strand == "-":
                    genome_dict[region] = genome[chrom][
                        start:end
                    ].reverse.complement.seq
        return genome_dict

    def load_bed_file(self, bed_file: str, reverse_complement: bool = False) -> list:
        regions = []
        with open(bed_file, "r") as fh_bed:
            for line in fh_bed:
                line = line.rstrip("\r\n")
                if line.startswith("#"):
                    continue
                columns = line.split("\t")
                chrom = columns[0]
                start, end = [int(x) for x in columns[1:3]]
                regions.append((chrom, start, end, "+"))
                if reverse_complement:
                    regions.append((chrom, start, end, "-"))
        return regions

    def get_region(self, idx):
        return self.regions[idx]

<<<<<<< HEAD
    def get_sequence(self, chrom, start, end, strand):
        if strand == "+":
            return self.genome[chrom][start:end].seq
        elif strand == "-":
            return self.genome[chrom][start:end].reverse.complement.seq
        else:
            raise ValueError("Strand must be '+' or '-'")
=======
    def get_sequence(self, region):
        return self.genome[region]
>>>>>>> 00713597


class DatasetSplitter:
    """Handles splitting of dataset into train, val, test sets."""

    def __init__(self, regions):
        self.regions = regions
        self.indices = {"train": [], "val": [], "test": []}
        self.split_dict = {}

    def split_datasets(self, split_config: dict) -> dict[str, list[int]]:
        """
        Split the dataset into train, val, test sets using given strategy.

        Args:
            split_config (dict): Dictionary containing keys: 'strategy', 'val_chroms', 'test_chroms', 'train_fraction', 'val_fraction'

        Returns:
            dict: Dictionary containing indices for train, val, test sets.
        """
        self.split_dict = split_config
        if split_config["strategy"] == "chr":
            self._split_by_chromosome(
                val_chroms=split_config["val_chroms"],
                test_chroms=split_config["test_chroms"],
            )
        elif split_config["strategy"] == "region":
            self._split_regions(
                val_fraction=split_config["val_fraction"],
                test_fraction=split_config["test_fraction"],
            )
        elif split_config["strategy"] == "chr_auto":
            self._split_by_chromosome_auto(
                val_fraction=split_config["val_fraction"],
                test_fraction=split_config["test_fraction"],
            )
        else:
            raise ValueError(
                "Invalid splitting strategy. Choose 'chr', 'random', or 'chr_auto'"
            )
        return self.indices

    def _split_by_chromosome(self, val_chroms: list[str], test_chroms: list[str]):
        """Split the dataset based on selected chrosomomes. If the same chromosomes are supplied
        to both val and test, then the regions while be divided evenly between.

        Args:
            val_chroms (list): List of chromosome names to include in val set.
            test_chroms (list): List of chromosome names to include in test set.
        """
        print("Using selected chromosomes for val and test sets...")
        # Check data correctness
        if len(val_chroms) == 0:
            warnings.warn(
                "No chromosomes specified for val set. Val set will be empty."
            )
        if len(test_chroms) == 0:
            warnings.warn(
                "No chromosomes specified for test set. Test set will be empty."
            )

        all_chroms = set(chrom for chrom, _, _, _ in self.regions)
        if not set(val_chroms) <= all_chroms:
            raise ValueError("One or more val chromosomes not found in regions.")
        if not set(test_chroms) <= all_chroms:
            raise ValueError("One or more test chromosomes not found in regions.")

        # Split
        overlap_chroms = set(val_chroms) & set(test_chroms)
        val_chroms = set(val_chroms) - overlap_chroms
        test_chroms = set(test_chroms) - overlap_chroms
        chrom_counter = {}  # Used if same chroms in val and test

        for i, region in enumerate(self.regions):
            chrom = region[0]
            if chrom in overlap_chroms:
                if chrom not in chrom_counter:
                    chrom_counter[chrom] = 0
                # Alternate between validation and test for overlapping chromosomes
                if chrom_counter[chrom] % 2 == 0:
                    self.indices["val"].append(i)
                else:
                    self.indices["test"].append(i)
                chrom_counter[chrom] += 1
            elif chrom in val_chroms:
                self.indices["val"].append(i)
            elif chrom in test_chroms:
                self.indices["test"].append(i)
            else:
                self.indices["train"].append(i)
        print(
            f"Val chromosomes: {val_chroms.union(overlap_chroms)}, fraction: {len(self.indices['val'])/len(self.regions):.2f}"
        )
        print(
            f"Test chromosomes: {test_chroms.union(overlap_chroms)}, fraction: {len(self.indices['test'])/len(self.regions):.2f}"
        )

    def _split_by_chromosome_auto(
        self, val_fraction: float = 0.1, test_fraction: float = 0.1
    ):
        """Split the dataset based on chromosome, automatically selecting chromosomes for val and test sets.

        Args:
            val_fraction (float): Fraction of regions to include in val set.
            test_fraction (float): Fraction of regions to include in test set.
        """
        from collections import defaultdict

        print("Auto-splitting on chromosomes...")

        # Count regions per chromosome
        chrom_count = defaultdict(int)
        for region in self.regions:
            chrom_count[region[0]] += 1

        total_regions = sum(chrom_count.values())
        target_val_size = int(val_fraction * total_regions)  # 10% each for val and test
        target_test_size = int(test_fraction * total_regions)

        # Shuffle chromosomes to randomize selection
        chromosomes = list(chrom_count.keys())

        val_chroms = set()
        test_chroms = set()
        current_val_size = 0
        current_test_size = 0

        # Assign chromosomes to val and test sets
        for chrom in chromosomes:
            if current_val_size < target_val_size:
                val_chroms.add(chrom)
                current_val_size += chrom_count[chrom]
            elif current_test_size < target_test_size:
                test_chroms.add(chrom)
                current_test_size += chrom_count[chrom]
            if (
                current_val_size >= target_val_size
                and current_test_size >= target_test_size
            ):
                break

        # Assign indices to train, val, test based on the selected chromosomes
        for i, region in enumerate(self.regions):
            if region[0] in val_chroms:
                self.indices["val"].append(i)
            elif region[0] in test_chroms:
                self.indices["test"].append(i)
            else:
                self.indices["train"].append(i)

        print(
            f"Val chromosomes: {val_chroms}, fraction: {current_val_size/total_regions:.2f}"
        )
        print(
            f"Test chromosomes: {test_chroms}, fraction: {current_test_size/total_regions:.2f}"
        )
        self.split_dict["val_chroms"] = list(val_chroms)
        self.split_dict["test_chroms"] = list(test_chroms)

    def _split_regions(self, val_fraction: float = 0.1, test_fraction: float = 0.1):
        """Split into train, val, test sets based on regions.

        Args:
            val_fraction (float): Fraction of regions to include in val set.
            test_fraction (float): Fraction of regions to include in test set.
        """
        print(f"Splitting on regions with fractions: {val_fraction}, {test_fraction}")
        total_indices = np.arange(len(self.regions))
        num_val = int(len(total_indices) * val_fraction)
        num_test = int(len(total_indices) * test_fraction)
        num_train = len(total_indices) - num_val - num_test

        self.indices["train"] = total_indices[:num_train]
        self.indices["val"] = total_indices[num_train : num_train + num_val]
        self.indices["test"] = total_indices[num_train + num_val :]
        print("done")

    def get_indices(self, subset):
        return self.indices.get(subset, [])

    def get_subset(self, subset):
        return [self.regions[idx] for idx in self.indices.get(subset, [])]


if __name__ == "__main__":
    # test dataloader
    bed_file = "data/processed/consensus_peaks_inputs.bed"
    genome_fasta_file = "data/raw/genome.fa"
    targets = "data/processed/targets_deeptopic.npz"
    chromsizes = "data/raw/chrom.sizes"

    config = {
        "num_classes": 80,
        "split": {
            "strategy": "chr_auto",
            "val_fraction": 0.1,
            "test_fraction": 0.1,
            "val_chroms": ["chr10"],
            "test_chroms": [],
        },
        "rev_complement": True,
        "specificity_filtering": False,
        "augment_shift_n_bp": 100,
        "task": "deeptopic",
        "deeppeak": {"target": "mean"},
        "fraction_of_data": 1.0,
        "shift_augmentation": {"use": False, "n_shifts": 2},
        "peak_normalization": False,
        "shuffle": True,
    }

    def _load_chromsizes(chrom_sizes_file: str) -> dict[str, int]:
        chrom_sizes = {}
        with open(chrom_sizes_file, "r") as sizes:
            for line in sizes:
                chrom, s_size = line.strip().split("\t")[0:2]
                i_size = int(s_size)
                chrom_sizes[chrom] = i_size
        return chrom_sizes

    dataset = SequenceDataset(
        bed_file, genome_fasta_file, targets, config, _load_chromsizes(chromsizes)
    )

    seq_len = 500

    base_to_int_mapping = {"A": 0, "C": 1, "G": 2, "T": 3}
    table = tf.lookup.StaticHashTable(
        initializer=tf.lookup.KeyValueTensorInitializer(
            keys=tf.constant(list(base_to_int_mapping.keys())),
            values=tf.constant(list(base_to_int_mapping.values()), dtype=tf.int32),
        ),
        default_value=-1,
    )

    def mapped_function(sequence, target):
        if isinstance(sequence, str):
            sequence = tf.constant([sequence])
        elif isinstance(sequence, tf.Tensor) and sequence.ndim == 0:
            sequence = tf.expand_dims(sequence, 0)

        # Define one_hot_encode function using TensorFlow operations
        def one_hot_encode(sequence):
            # Map each base to an integer
            char_seq = tf.strings.unicode_split(sequence, "UTF-8")
            integer_seq = table.lookup(char_seq)
            # One-hot encode the integer sequence
            return tf.one_hot(integer_seq, depth=4)

        # Apply one_hot_encode to each sequence
        one_hot_sequence = tf.map_fn(
            one_hot_encode,
            sequence,
            fn_output_signature=tf.TensorSpec(shape=(seq_len, 4), dtype=tf.float32),
        )
        one_hot_sequence = tf.squeeze(one_hot_sequence, axis=0)  # remove extra map dim
        return one_hot_sequence, target

    train_dataset = (
        dataset.subset("train")
        .map(mapped_function, num_parallel_calls=tf.data.experimental.AUTOTUNE)
        .batch(1)
    )

    # Time performance
    import time

    start_time = time.perf_counter()
    i = 0
    for seq, target in train_dataset:
        i += 1
        if i == 10000:
            print(seq)
            print(target)
            break
    print("Execution time:", time.perf_counter() - start_time)
    print("Time per sample:", (time.perf_counter() - start_time) / 10000)<|MERGE_RESOLUTION|>--- conflicted
+++ resolved
@@ -464,18 +464,8 @@
     def get_region(self, idx):
         return self.regions[idx]
 
-<<<<<<< HEAD
-    def get_sequence(self, chrom, start, end, strand):
-        if strand == "+":
-            return self.genome[chrom][start:end].seq
-        elif strand == "-":
-            return self.genome[chrom][start:end].reverse.complement.seq
-        else:
-            raise ValueError("Strand must be '+' or '-'")
-=======
     def get_sequence(self, region):
         return self.genome[region]
->>>>>>> 00713597
 
 
 class DatasetSplitter:
