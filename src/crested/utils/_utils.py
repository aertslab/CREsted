from __future__ import annotations

import os
from typing import Any, Callable

import numpy as np
import pandas as pd
from loguru import logger

from crested._genome import Genome, _resolve_genome
from crested._io import _extract_tracks_from_bigwig


<<<<<<< HEAD
def get_hot_encoding_table(
    alphabet: str = "ACGT",
    neutral_alphabet: str = "N",
    neutral_value: float = 0.0,
    dtype=np.float32,
) -> np.ndarray:
    """Get hot encoding table to encode a DNA sequence to a numpy array with shape (len(sequence), len(alphabet)) using bytes."""

    def str_to_uint8(string) -> np.ndarray:
        """Convert string to byte representation."""
        return np.frombuffer(string.encode("ascii"), dtype=np.uint8)

    # 256 x 4
    hot_encoding_table = np.zeros(
        (np.iinfo(np.uint8).max + 1, len(alphabet)), dtype=dtype
    )

    # For each ASCII value of the nucleotides used in the alphabet
    # (upper and lower case), set 1 in the correct column.
    hot_encoding_table[str_to_uint8(alphabet.upper())] = np.eye(
        len(alphabet), dtype=dtype
    )
    hot_encoding_table[str_to_uint8(alphabet.lower())] = np.eye(
        len(alphabet), dtype=dtype
    )

    # For each ASCII value of the nucleotides used in the neutral alphabet
    # (upper and lower case), set neutral_value in the correct column.
    hot_encoding_table[str_to_uint8(neutral_alphabet.upper())] = neutral_value
    hot_encoding_table[str_to_uint8(neutral_alphabet.lower())] = neutral_value

    return hot_encoding_table


HOT_ENCODING_TABLE = get_hot_encoding_table()


def one_hot_encode_sequence(sequence: str, expand_dim: bool = True) -> np.ndarray:
    """
    One hot encode a DNA sequence.

    Will return a numpy array with shape (1, len(sequence), 4) if expand_dim is True, otherwise (len(sequence),4).
    Alphabet is ACGT.

    Parameters
    ----------
    sequence
        The DNA sequence to one hot encode.
    expand_dim
        Whether to expand the dimensions of the output array.

    Returns
    -------
    The one hot encoded DNA sequence.
    """
    if expand_dim:
        return np.expand_dims(
            HOT_ENCODING_TABLE[np.frombuffer(sequence.encode("ascii"), dtype=np.uint8)],
            axis=0,
        )
    else:
        return HOT_ENCODING_TABLE[
            np.frombuffer(sequence.encode("ascii"), dtype=np.uint8)
        ]


def generate_mutagenesis(x, include_original=True, flanks=(0, 0)):
    """Generate all possible single point mutations in a sequence."""
    _, L, A = x.shape
    start, end = 0, L
    x_mut = []
    start = flanks[0]
    end = L - flanks[1]
    for length in range(start, end):
        for a in range(A):
            if not include_original:
                if x[0, length, a] == 1:
                    continue
            x_new = np.copy(x)
            x_new[0, length, :] = 0
            x_new[0, length, a] = 1
            x_mut.append(x_new)
    return np.concatenate(x_mut, axis=0)


def generate_motif_insertions(x, motif, flanks=(0, 0), masked_locations=None):
    """Generate motif insertions in a sequence."""
    _, L, A = x.shape
    start, end = 0, L
    x_mut = []
    motif_length = motif.shape[1]
    start = flanks[0]
    end = L - flanks[1] - motif_length + 1
    insertion_locations = []

    for motif_start in range(start, end):
        motif_end = motif_start + motif_length
        if masked_locations is not None:
            if np.any(
                (motif_start <= masked_locations) & (masked_locations < motif_end)
            ):
                continue
        x_new = np.copy(x)
        x_new[0, motif_start:motif_end, :] = motif
        x_mut.append(x_new)
        insertion_locations.append(motif_start)

    return np.concatenate(x_mut, axis=0), insertion_locations


=======
>>>>>>> 955bb1d9
class EnhancerOptimizer:
    """
    Class to optimize the mutated sequence based on the original prediction.

    Can be passed as the 'enhancer_optimizer' argument to :func:`crested.tl.Crested.enhancer_design_in_silico_evolution`

    Parameters
    ----------
    optimize_func
        Function to optimize the mutated sequence based on the original prediction.

    See Also
    --------
    crested.tl.Crested.enhancer_design_in_silico_evolution
    """

    def __init__(self, optimize_func: Callable[..., int]) -> None:
        """Initialize the EnhancerOptimizer class."""
        self.optimize_func = optimize_func

    def get_best(
        self,
        mutated_predictions: np.ndarray,
        original_prediction: np.ndarray,
        target: int | np.ndarray,
        **kwargs: dict[str, Any],
    ) -> int:
        """Get the index of the best mutated sequence based on the original prediction."""
        return self.optimize_func(
            mutated_predictions, original_prediction, target, **kwargs
        )


def _weighted_difference(
    mutated_predictions: np.ndarray,
    original_prediction: np.ndarray,
    target: int,
    class_penalty_weights: np.ndarray | None = None,
):
    if len(original_prediction.shape) == 1:
        original_prediction = original_prediction[None]
    n_classes = original_prediction.shape[1]
    penalty_factor = 1 / n_classes

    target_increase = mutated_predictions[:, target] - original_prediction[:, target]
    other_increases = mutated_predictions - original_prediction

    other_increases[:, target] = 0

    if class_penalty_weights is None:
        class_penalty_weights = np.ones(n_classes)

    score = target_increase - penalty_factor * np.sum(
        other_increases * class_penalty_weights, axis=1
    )

    return np.argmax(score)


def get_value_from_dataframe(df: pd.DataFrame, row_name: str, column_name: str):
    """
    Retrieve a single value from a DataFrame based on the given row index and column name.

    Parameters
    ----------
    df
        The DataFrame to retrieve the value from.
    row_name
        The name of the row.
    column_name
        The name of the column.

    Returns
    -------
    The value at the specified row index and column name, or an error message if the column is not found.
    """
    try:
        # Check if the column exists in the DataFrame
        if column_name not in df.columns:
            raise KeyError(f"Column '{column_name}' not found in DataFrame.")

        # Retrieve the value
        value = df.loc[row_name, column_name]
        return value
    except KeyError as e:
        # Handle the case where the column is not found
        return str(e)
    except IndexError:
        # Handle the case where the row index is out of bounds
        return f"Row index is out of bounds for DataFrame with {len(df)} rows."


def extract_bigwig_values_per_bp(
    bigwig_file: os.PathLike, coordinates: list[tuple[str, int, int]]
) -> tuple[np.ndarray, list[int]]:
    """
    Extract per-base pair values from a bigWig file for the given genomic coordinates.

    Parameters
    ----------
    bigwig_file
        Path to the bigWig file.
    coordinates
        An array of tuples, each containing the chromosome name and the start and end positions of the sequence.

    Returns
    -------
    bw_values
        A numpy array of values from the bigWig file for each base pair in the specified range.
    all_midpoints
        A list of all base pair positions covered in the specified coordinates.
    """
    logger.warning(
        "extract_bigwig_values_per_bp() is deprecated. Please use crested.utils.read_bigwig_region(bw_file, (chr, start, end)) instead."
    )
    # Calculate the full range of coordinates
    min_coord = min([int(start) for _, start, _ in coordinates])
    max_coord = max([int(end) for _, _, end in coordinates])

    # Initialize the list to store values
    bw_values = []

    # Get chromosome
    chrom = coordinates[0][0]  # Assuming all coordinates are for the same chromosome

    # Extract per-base values
    bw_values, all_midpoints = read_bigwig_region(
        bigwig_file, (chrom, min_coord, max_coord), missing=0.0
    )

    return bw_values, all_midpoints


def fetch_sequences(
    regions: str | list[str],
    genome: os.PathLike | Genome | None = None,
    uppercase: bool = True,
) -> list[str]:
    """
    Fetch sequences from a genome file for a list of regions using pysam.

    Regions should be formatted as "chr:start-end".

    Parameters
    ----------
    regions
        List of regions to fetch sequences for.
    genome
        Path to the genome fasta or Genome instance or None.
        If None, will look for a registered genome object.
    uppercase
        If True, return sequences in uppercase.

    Returns
    -------
    List of sequence strings for each region.

    Examples
    --------
    >>> regions = ["chr1:1000000-1000100", "chr1:1000100-1000200"]
    >>> region_seqs = crested.utils.fetch_sequences(regions, genome_path)
    """
    if isinstance(regions, str):
        regions = [regions]
    genome = _resolve_genome(genome)
    seqs = []
    for region in regions:
        seq = genome.fetch(region = region)
        if uppercase:
            seq = seq.upper()
        seqs.append(seq)
    return seqs


def read_bigwig_region(
    bigwig_file: os.PathLike,
    coordinates: tuple[str, int, int],
    bin_size: int | None = None,
    target: str = "mean",
    missing: float = 0.0,
    oob: float = 0.0,
) -> tuple[np.ndarray, np.ndarray]:
    """
    Extract per-base or binned pair values from a bigWig file for a set of genomic region.

    Parameters
    ----------
    bigwig_file
        Path to the bigWig file.
    coordinates
        A tuple looking like (chr, start, end).
    bin_size
        If set, the returned values are mean-binned at this resolution.
    target
        How to summarize the values per bin, when binning. Can be 'mean', 'min', or 'max'.
    missing
        Fill-in value for unreported data in valid regions. Default is 0.
    oob
        Fill-in value for out-of-bounds regions. Default is 0.

    Returns
    -------
    values
        numpy array with the values from the bigwig for the requested coordinates. Shape: [n_bp], or [n_bp//bin_size] if bin_size is specified.
    positions
        numpy array with genomic positions as integers of the values in values. Shape: [n_bp], or [n_bp//bin_size] if bin_size is specified.

    Example
    -------
    >>> anndata = crested.read_bigwig_region(
    ...     bw_file="path/to/bigwig",
    ...     coordinates=("chr1", 0, 32000),
    ...     bin_size=32,
    ...     target="mean",
    ... )
    """
    # Check for accidental passing of lists of coordinates or wrong orders
    if not (
        isinstance(coordinates[0], str)
        and isinstance(coordinates[1], int)
        and isinstance(coordinates[2], int)
    ):
        raise ValueError(
            "Your coordinates must be a single tuple of types (str, int, int)."
        )
    if not (coordinates[1] < coordinates[2]):
        raise ValueError(
            f"End coordinate {coordinates[2]} should be bigger than start coordinate {coordinates[1]}"
        )

    # Get locations of the values given the binning
    if bin_size:
        positions = np.arange(
            start=coordinates[1] + bin_size / 2, stop=coordinates[2], step=bin_size
        )
    else:
        positions = np.arange(coordinates[1], coordinates[2])

    # Get values
    values = _extract_tracks_from_bigwig(
        bigwig_file, [coordinates], bin_size, target, missing, oob
    ).squeeze()

    return values, positions

<|MERGE_RESOLUTION|>--- conflicted
+++ resolved
@@ -11,7 +11,6 @@
 from crested._io import _extract_tracks_from_bigwig
 
 
-<<<<<<< HEAD
 def get_hot_encoding_table(
     alphabet: str = "ACGT",
     neutral_alphabet: str = "N",
@@ -122,8 +121,6 @@
     return np.concatenate(x_mut, axis=0), insertion_locations
 
 
-=======
->>>>>>> 955bb1d9
 class EnhancerOptimizer:
     """
     Class to optimize the mutated sequence based on the original prediction.
@@ -291,7 +288,7 @@
     genome = _resolve_genome(genome)
     seqs = []
     for region in regions:
-        seq = genome.fetch(region = region)
+        seq = genome.fetch(region=region)
         if uppercase:
             seq = seq.upper()
         seqs.append(seq)
@@ -367,5 +364,4 @@
         bigwig_file, [coordinates], bin_size, target, missing, oob
     ).squeeze()
 
-    return values, positions
-
+    return values, positions