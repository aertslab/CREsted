from __future__ import annotations

import os
from typing import Any, Callable

import numpy as np
import pandas as pd
<<<<<<< HEAD
import pyBigWig
import pysam
=======
from loguru import logger

from crested._io import _extract_tracks_from_bigwig
>>>>>>> f40acddf


def get_hot_encoding_table(
    alphabet: str = "ACGT",
    neutral_alphabet: str = "N",
    neutral_value: float = 0.0,
    dtype=np.float32,
) -> np.ndarray:
    """Get hot encoding table to encode a DNA sequence to a numpy array with shape (len(sequence), len(alphabet)) using bytes."""

    def str_to_uint8(string) -> np.ndarray:
        """Convert string to byte representation."""
        return np.frombuffer(string.encode("ascii"), dtype=np.uint8)

    # 256 x 4
    hot_encoding_table = np.zeros(
        (np.iinfo(np.uint8).max + 1, len(alphabet)), dtype=dtype
    )

    # For each ASCII value of the nucleotides used in the alphabet
    # (upper and lower case), set 1 in the correct column.
    hot_encoding_table[str_to_uint8(alphabet.upper())] = np.eye(
        len(alphabet), dtype=dtype
    )
    hot_encoding_table[str_to_uint8(alphabet.lower())] = np.eye(
        len(alphabet), dtype=dtype
    )

    # For each ASCII value of the nucleotides used in the neutral alphabet
    # (upper and lower case), set neutral_value in the correct column.
    hot_encoding_table[str_to_uint8(neutral_alphabet.upper())] = neutral_value
    hot_encoding_table[str_to_uint8(neutral_alphabet.lower())] = neutral_value

    return hot_encoding_table


HOT_ENCODING_TABLE = get_hot_encoding_table()


def one_hot_encode_sequence(sequence: str, expand_dim: bool = True) -> np.ndarray:
    """
    One hot encode a DNA sequence.

    Will return a numpy array with shape (len(sequence), 4) if expand_dim is True, otherwise (4,).
    Alphabet is ACGT.

    Parameters
    ----------
    sequence
        The DNA sequence to one hot encode.
    expand_dim
        Whether to expand the dimensions of the output array.

    Returns
    -------
    The one hot encoded DNA sequence.
    """
    if expand_dim:
        return np.expand_dims(
            HOT_ENCODING_TABLE[np.frombuffer(sequence.encode("ascii"), dtype=np.uint8)],
            axis=0,
        )
    else:
        return HOT_ENCODING_TABLE[
            np.frombuffer(sequence.encode("ascii"), dtype=np.uint8)
        ]


def generate_mutagenesis(x, include_original=True, flanks=(0, 0)):
    """Generate all possible single point mutations in a sequence."""
    _, L, A = x.shape
    start, end = 0, L
    x_mut = []
    start = flanks[0]
    end = L - flanks[1]
    for length in range(start, end):
        for a in range(A):
            if not include_original:
                if x[0, length, a] == 1:
                    continue
            x_new = np.copy(x)
            x_new[0, length, :] = 0
            x_new[0, length, a] = 1
            x_mut.append(x_new)
    return np.concatenate(x_mut, axis=0)


def generate_motif_insertions(x, motif, flanks=(0, 0), masked_locations=None):
    """Generate motif insertions in a sequence."""
    _, L, A = x.shape
    start, end = 0, L
    x_mut = []
    motif_length = motif.shape[1]
    start = flanks[0]
    end = L - flanks[1] - motif_length + 1
    insertion_locations = []

    for motif_start in range(start, end):
        motif_end = motif_start + motif_length
        if masked_locations is not None:
            if np.any(
                (motif_start <= masked_locations) & (masked_locations < motif_end)
            ):
                continue
        x_new = np.copy(x)
        x_new[0, motif_start:motif_end, :] = motif
        x_mut.append(x_new)
        insertion_locations.append(motif_start)

    return np.concatenate(x_mut, axis=0), insertion_locations


class EnhancerOptimizer:
    """
    Class to optimize the mutated sequence based on the original prediction.

    Can be passed as the 'enhancer_optimizer' argument to :func:`crested.tl.Crested.enhancer_design_in_silico_evolution`

    Parameters
    ----------
    optimize_func
        Function to optimize the mutated sequence based on the original prediction.

    See Also
    --------
    crested.tl.Crested.enhancer_design_in_silico_evolution
    """

    def __init__(self, optimize_func: Callable[..., int]) -> None:
        """Initialize the EnhancerOptimizer class."""
        self.optimize_func = optimize_func

    def get_best(
        self,
        mutated_predictions: np.ndarray,
        original_prediction: np.ndarray,
        target: int | np.ndarray,
        **kwargs: dict[str, Any],
    ) -> int:
        """Get the index of the best mutated sequence based on the original prediction."""
        return self.optimize_func(
            mutated_predictions, original_prediction, target, **kwargs
        )


def _weighted_difference(
    mutated_predictions: np.ndarray,
    original_prediction: np.ndarray,
    target: int,
    class_penalty_weights: np.ndarray | None = None,
):
    if len(original_prediction.shape) == 1:
        original_prediction = original_prediction[None]
    n_classes = original_prediction.shape[1]
    penalty_factor = 1 / n_classes

    target_increase = mutated_predictions[:, target] - original_prediction[:, target]
    other_increases = mutated_predictions - original_prediction

    other_increases[:, target] = 0

    if class_penalty_weights is None:
        class_penalty_weights = np.ones(n_classes)

    score = target_increase - penalty_factor * np.sum(
        other_increases * class_penalty_weights, axis=1
    )

    return np.argmax(score)


def build_one_hot_decoding_table() -> np.ndarray:
    """Get hot decoding table to decode a one hot encoded sequence to a DNA sequence string."""
    one_hot_decoding_table = np.full(
        np.iinfo(np.uint8).max + 1, ord("N"), dtype=np.uint8
    )
    one_hot_decoding_table[1] = ord("A")
    one_hot_decoding_table[2] = ord("C")
    one_hot_decoding_table[4] = ord("G")
    one_hot_decoding_table[8] = ord("T")

    return one_hot_decoding_table


HOT_DECODING_TABLE = build_one_hot_decoding_table()


def hot_encoding_to_sequence(one_hot_encoded_sequence: np.ndarray) -> str:
    """
    Decode a one hot encoded sequence to a DNA sequence string.

    Parameters
    ----------
    one_hot_encoded_sequence
        A numpy array with shape (x, 4) with dtype=np.float32.

    Returns
    -------
    The DNA sequence string of length x.
    """
    # Convert hot encoded seqeuence from:
    #   (x, 4) with dtype=np.float32
    # to:
    #   (x, 4) with dtype=np.uint8
    # and finally combine ACGT dimensions to:
    #   (x, 1) with dtype=np.uint32
    hes_u32 = one_hot_encoded_sequence.astype(np.uint8).view(np.uint32)

    # Do some bitshifting magic to decode uint32 to DNA sequence string.
    sequence = (
        HOT_DECODING_TABLE[
            (
                (
                    hes_u32 << 31 >> 31
                )  # A: 2^0  : 1        -> 1 = A in HOT_DECODING_TABLE
                | (
                    hes_u32 << 23 >> 30
                )  # C: 2^8  : 256      -> 2 = C in HOT_DECODING_TABLE
                | (
                    hes_u32 << 15 >> 29
                )  # G: 2^16 : 65536    -> 4 = G in HOT_DECODING_TABLE
                | (
                    hes_u32 << 7 >> 28
                )  # T: 2^24 : 16777216 -> 8 = T in HOT_DECODING_TABLE
            ).astype(np.uint8)
        ]
        .tobytes()
        .decode("ascii")
    )

    return sequence


def get_value_from_dataframe(df: pd.DataFrame, row_name: str, column_name: str):
    """
    Retrieve a single value from a DataFrame based on the given row index and column name.

    Parameters
    ----------
    df
        The DataFrame to retrieve the value from.
    row_name
        The name of the row.
    column_name
        The name of the column.

    Returns
    -------
    The value at the specified row index and column name, or an error message if the column is not found.
    """
    try:
        # Check if the column exists in the DataFrame
        if column_name not in df.columns:
            raise KeyError(f"Column '{column_name}' not found in DataFrame.")

        # Retrieve the value
        value = df.loc[row_name, column_name]
        return value
    except KeyError as e:
        # Handle the case where the column is not found
        return str(e)
    except IndexError:
        # Handle the case where the row index is out of bounds
        return f"Row index is out of bounds for DataFrame with {len(df)} rows."


def extract_bigwig_values_per_bp(
    bigwig_file: os.PathLike, coordinates: list[tuple[str, int, int]]
) -> tuple[np.ndarray, list[int]]:
    """
    Extract per-base pair values from a bigWig file for the given genomic coordinates.

    Parameters
    ----------
    bigwig_file
        Path to the bigWig file.
    coordinates
        An array of tuples, each containing the chromosome name and the start and end positions of the sequence.

    Returns
    -------
    bw_values
        A numpy array of values from the bigWig file for each base pair in the specified range.
    all_midpoints
        A list of all base pair positions covered in the specified coordinates.
    """
    logger.warning(
        "extract_bigwig_values_per_bp() is deprecated. Please use crested.utils.read_bigwig_region(bw_file, (chr, start, end)) instead."
    )
    # Calculate the full range of coordinates
    min_coord = min([int(start) for _, start, _ in coordinates])
    max_coord = max([int(end) for _, _, end in coordinates])

    # Initialize the list to store values
    bw_values = []

    # Get chromosome
    chrom = coordinates[0][0]  # Assuming all coordinates are for the same chromosome

    # Extract per-base values
    bw_values, all_midpoints = read_bigwig_region(
        bigwig_file, (chrom, min_coord, max_coord), missing=0.0
    )

    return bw_values, all_midpoints


def read_bigwig_region(
    bigwig_file: os.PathLike,
    coordinates: tuple[str, int, int],
    bin_size: int | None = None,
    target: str = "mean",
    missing: float = 0.0,
    oob: float = 0.0,
) -> tuple[np.ndarray, np.ndarray]:
    """
    Extract per-base or binned pair values from a bigWig file for a set of genomic region.

    Parameters
    ----------
    bigwig_file
        Path to the bigWig file.
    coordinates
        A tuple looking like (chr, start, end).
    bin_size
        If set, the returned values are mean-binned at this resolution.
    target
        How to summarize the values per bin, when binning. Can be 'mean', 'min', or 'max'.
    missing
        Fill-in value for unreported data in valid regions. Default is 0.
    oob
        Fill-in value for out-of-bounds regions. Default is 0.

    Returns
    -------
    values
        numpy array with the values from the bigwig for the requested coordinates. Shape: [n_bp], or [n_bp//bin_size] if bin_size is specified.
    positions
        numpy array with genomic positions as integers of the values in values. Shape: [n_bp], or [n_bp//bin_size] if bin_size is specified.

    Example
    -------
    >>> anndata = crested.read_bigwig_region(
    ...     bw_file="path/to/bigwig",
    ...     coordinates=("chr1", 0, 32000),
    ...     bin_size=32,
    ...     target="mean",
    ... )
    """
    # Check for accidental passing of lists of coordinates or wrong orders
    if not (
        isinstance(coordinates[0], str)
        and isinstance(coordinates[1], int)
        and isinstance(coordinates[2], int)
    ):
        raise ValueError(
            "Your coordinates must be a single tuple of types (str, int, int)."
        )
    if not (coordinates[1] < coordinates[2]):
        raise ValueError(
            f"End coordinate {coordinates[2]} should be bigger than start coordinate {coordinates[1]}"
        )

    # Get locations of the values given the binning
    if bin_size:
        positions = np.arange(
            start=coordinates[1] + bin_size / 2, stop=coordinates[2], step=bin_size
        )
    else:
        positions = np.arange(coordinates[1], coordinates[2])

    # Get values
    values = _extract_tracks_from_bigwig(
        bigwig_file, [coordinates], bin_size, target, missing, oob
    ).squeeze()

<<<<<<< HEAD
    return bw_values, all_midpoints


def fetch_sequences(
    regions: str | list[str], genome: os.PathLike, uppercase: bool = True
) -> list[str]:
    """
    Fetch sequences from a genome file for a list of regions using pysam.

    Regions should be formatted as "chr:start-end".

    Parameters
    ----------
    regions
        List of regions to fetch sequences for.
    genome
        Path to the genome file.
    uppercase
        If True, return sequences in uppercase.

    Returns
    -------
    List of sequence strings for each region.

    Examples
    --------
    >>> regions = ["chr1:1000000-1000100", "chr1:1000100-1000200"]
    >>> region_seqs = crested.utils.fetch_sequences(regions, genome_path)
    """
    if isinstance(regions, str):
        regions = [regions]
    fasta = pysam.FastaFile(genome)
    seqs = []
    for region in regions:
        chrom, start_end = region.split(":")
        start, end = start_end.split("-")
        seq = fasta.fetch(chrom, int(start), int(end))
        if uppercase:
            seq = seq.upper()
        seqs.append(seq)
    return seqs
=======
    return values, positions
>>>>>>> f40acddf
<|MERGE_RESOLUTION|>--- conflicted
+++ resolved
@@ -5,14 +5,10 @@
 
 import numpy as np
 import pandas as pd
-<<<<<<< HEAD
-import pyBigWig
 import pysam
-=======
 from loguru import logger
 
 from crested._io import _extract_tracks_from_bigwig
->>>>>>> f40acddf
 
 
 def get_hot_encoding_table(
@@ -320,6 +316,46 @@
     return bw_values, all_midpoints
 
 
+def fetch_sequences(
+    regions: str | list[str], genome: os.PathLike, uppercase: bool = True
+) -> list[str]:
+    """
+    Fetch sequences from a genome file for a list of regions using pysam.
+
+    Regions should be formatted as "chr:start-end".
+
+    Parameters
+    ----------
+    regions
+        List of regions to fetch sequences for.
+    genome
+        Path to the genome file.
+    uppercase
+        If True, return sequences in uppercase.
+
+    Returns
+    -------
+    List of sequence strings for each region.
+
+    Examples
+    --------
+    >>> regions = ["chr1:1000000-1000100", "chr1:1000100-1000200"]
+    >>> region_seqs = crested.utils.fetch_sequences(regions, genome_path)
+    """
+    if isinstance(regions, str):
+        regions = [regions]
+    fasta = pysam.FastaFile(genome)
+    seqs = []
+    for region in regions:
+        chrom, start_end = region.split(":")
+        start, end = start_end.split("-")
+        seq = fasta.fetch(chrom, int(start), int(end))
+        if uppercase:
+            seq = seq.upper()
+        seqs.append(seq)
+    return seqs
+
+
 def read_bigwig_region(
     bigwig_file: os.PathLike,
     coordinates: tuple[str, int, int],
@@ -389,48 +425,4 @@
         bigwig_file, [coordinates], bin_size, target, missing, oob
     ).squeeze()
 
-<<<<<<< HEAD
-    return bw_values, all_midpoints
-
-
-def fetch_sequences(
-    regions: str | list[str], genome: os.PathLike, uppercase: bool = True
-) -> list[str]:
-    """
-    Fetch sequences from a genome file for a list of regions using pysam.
-
-    Regions should be formatted as "chr:start-end".
-
-    Parameters
-    ----------
-    regions
-        List of regions to fetch sequences for.
-    genome
-        Path to the genome file.
-    uppercase
-        If True, return sequences in uppercase.
-
-    Returns
-    -------
-    List of sequence strings for each region.
-
-    Examples
-    --------
-    >>> regions = ["chr1:1000000-1000100", "chr1:1000100-1000200"]
-    >>> region_seqs = crested.utils.fetch_sequences(regions, genome_path)
-    """
-    if isinstance(regions, str):
-        regions = [regions]
-    fasta = pysam.FastaFile(genome)
-    seqs = []
-    for region in regions:
-        chrom, start_end = region.split(":")
-        start, end = start_end.split("-")
-        seq = fasta.fetch(chrom, int(start), int(end))
-        if uppercase:
-            seq = seq.upper()
-        seqs.append(seq)
-    return seqs
-=======
-    return values, positions
->>>>>>> f40acddf
+    return values, positions