from __future__ import annotations

import h5py
import matplotlib.colors as mcolors
import matplotlib.pyplot as plt
import numpy as np
import pandas as pd
import seaborn as sns
from loguru import logger
from scipy.cluster.hierarchy import dendrogram, leaves_list, linkage

from crested.pl._utils import render_plot
from crested.tl.modisco._modisco_utils import (
    _pattern_to_ppm,
    _trim_pattern_by_ic,
    compute_ic,
)

from ._utils import _plot_attribution_map


def modisco_results(
    classes: list[str],
    contribution: str,
    contribution_dir: str,
    num_seq: int,
    viz: str = "contrib",
    min_seqlets: int = 0,
    verbose: bool = False,
    y_min: float = -0.05,
    y_max: float = 0.25,
    background: list[float] = None,
    **kwargs,
) -> None:
    """
    Plot genomic contributions for the given classes.

    Requires the modisco results to be present in the specified directory.
    The contribution scores are trimmed based on information content (IC).

    Parameters
    ----------
    classes
        List of classes to plot genomic contributions for.
    contribution
        Contribution type to plot. Choose either "positive" or "negative".
    contribution_dir
        Directory containing the modisco results.
        Each class should have a separate modisco .h5 results file in the format {class}_modisco_results.h5.
    num_seq
        Total number of sequences used for the modisco run.
        Necessary to calculate the percentage of sequences with the pattern.
    viz
        Visualization method. Choose either "contrib" or "pwm".
    min_seqlets
        Minimum number of seqlets required for a pattern to be considered.
    verbose
        Print verbose output.
    y_min
        Minimum y-axis limit for the plot if viz is "contrib".
    y_max
        Maximum y-axis limit for the plot if viz is "contrib".
    background
        Background probabilities for each nucleotide. Default is [0.27, 0.23, 0.23, 0.27].
    kwargs
        Additional arguments passed to :func:`~crested.pl.render_plot` to
        control the final plot output. Please see :func:`~crested.pl.render_plot`
        for details.

    See Also
    --------
    crested.tl.modisco.tfmodisco
    crested.pl.render_plot

    Examples
    --------
    >>> crested.pl.patterns.modisco_results(
    ...     classes=["Lamp5", "Pvalb", "Sst", ""Sst-Chodl", "Vip"],
    ...     contribution="positive",
    ...     contribution_dir="/path/to/modisco_results",
    ...     num_seq=1000,
    ...     viz="pwm",
    ...     save_path="/path/to/genomic_contributions.png",
    ... )

    .. image:: ../../../../docs/_static/img/examples/genomic_contributions.png
    """
    if background is None:
        background = [0.27, 0.23, 0.23, 0.27]
    background = np.array(background)
    pos_pat = contribution == "positive"

    logger.info(f"Starting genomic contributions plot for classes: {classes}")

    max_num_patterns = 0
    all_patterns = []

    for cell_type in classes:
        if verbose:
            logger.info(cell_type)
        hdf5_results = h5py.File(
            f"{contribution_dir}/{cell_type}_modisco_results.h5", "r"
        )
        metacluster_names = list(hdf5_results.keys())

        if f"{contribution[:3]}_patterns" not in metacluster_names:
            raise ValueError(
                f"No {contribution[:3]}_patterns for {cell_type}. Aborting..."
            )

        for metacluster_name in [f"{contribution[:3]}_patterns"]:
            all_pattern_names = list(hdf5_results[metacluster_name])
            max_num_patterns = max(max_num_patterns, len(all_pattern_names))

    fig, axes = plt.subplots(
        nrows=max_num_patterns,
        ncols=len(classes),
        figsize=(8 * len(classes), 2 * max_num_patterns),
    )

    if verbose:
        logger.info(f"Max patterns for selected classes: {max_num_patterns}")

    motif_counter = 1

    for idx, cell_type in enumerate(classes):
        hdf5_results = h5py.File(
            f"{contribution_dir}/{cell_type}_modisco_results.h5", "r"
        )
        metacluster_names = list(hdf5_results.keys())

        if verbose:
            logger.info(metacluster_names)

        for metacluster_name in [f"{contribution[:3]}_patterns"]:
            all_pattern_names = list(hdf5_results[metacluster_name])

            for i in range(len(all_pattern_names)):
                pattern_name = "pattern_" + str(i)
                if len(classes) > 1:
                    ax = axes[motif_counter - 1, idx]
                elif max_num_patterns > 1:
                    ax = axes[motif_counter - 1]
                else:
                    ax = axes
                motif_counter += 1
                all_patterns.append((metacluster_name, pattern_name))
                pattern = hdf5_results[metacluster_name][pattern_name]
                num_seqlets = list(
                    hdf5_results[metacluster_name][pattern_name]["seqlets"]["n_seqlets"]
                )[0]
                if verbose:
                    logger.info(metacluster_name, pattern_name)
                    logger.info("total seqlets:", num_seqlets)
                if num_seqlets < min_seqlets:
                    break
                pattern_trimmed = _trim_pattern_by_ic(pattern, pos_pat, 0.1)
                if viz == "contrib":
                    ax = _plot_attribution_map(
                        ax=ax,
                        saliency_df=np.array(pattern_trimmed["contrib_scores"]),
                        return_ax=True,
                        figsize=None,
                    )
                    ax.set_ylim([y_min, y_max])
                    ax.set_title(
                        f"{cell_type}: {np.around(num_seqlets / num_seq * 100, 2)}% seqlet frequency"
                    )
                elif viz == "pwm":
                    pattern = _trim_pattern_by_ic(pattern, pos_pat, 0.1)
                    ppm = _pattern_to_ppm(pattern)
                    ic, ic_pos, ic_mat = compute_ic(ppm)
                    pwm = np.array(ic_mat)
                    rounded_mean = np.around(np.mean(pwm), 2)
                    ax = _plot_attribution_map(
                        ax=ax, saliency_df=pwm, return_ax=True, figsize=None
                    )
                    ax.set_title(
                        f"{cell_type}: {np.around(num_seqlets / num_seq * 100, 2)}% seqlet frequency - Average IC: {rounded_mean:.2f}"
                    )
                    ax.set_ylim([0, 2])
                else:
                    raise ValueError(
                        'Invalid visualization method. Choose either "contrib" or "pwm". Aborting...'
                    )
        motif_counter = 1

    plt.tight_layout()
    if "width" not in kwargs:
        kwargs["width"] = 6 * len(classes)
    if "height" not in kwargs:
        kwargs["height"] = 2 * max_num_patterns

    return render_plot(fig, **kwargs)


def clustermap(
    pattern_matrix: np.ndarray,
    classes: list[str],
    subset: list[str] | None = None,  # Subset option
    grid: bool = False,
    cmap: str = "coolwarm",
    center: float = 0,
    method: str = "average",
    dy: float = 0.002,
    pat_seqs: list[tuple[str, np.ndarray]] | None = None,
<<<<<<< HEAD
    **kwargs,
) -> plt.Figure:
=======
    dendrogram_ratio: tuple[float, float] = (0.05, 0.2),
    importance_threshold : float = 0,
) -> sns.matrix.ClusterGrid:
>>>>>>> cd011035
    """
    Create a clustermap from the given pattern matrix and class labels with customizable options.

    Parameters
    ----------
    pattern_matrix
        2D NumPy array containing pattern data.
    classes
        List of all class labels, matching the rows of the pattern matrix.
    subset
        List of class labels to subset the matrix.
    figsize
        Size of the figure.
    grid
        Whether to add a grid to the heatmap.
    cmap
        Colormap for the clustermap.
    center
        Value at which to center the colormap.
    method
        Clustering method to use.
    dy
        Scaling parameter for vertical distance between nucleotides (if pat_seqs is not None) in xticklabels.
    fig_path
        Path to save the figure.
    pat_seqs
        List of sequences to use as xticklabels.
<<<<<<< HEAD
    kwargs
        Additional arguments passed to :func:`~crested.pl.render_plot` to
        control the final plot output. Please see :func:`~crested.pl.render_plot`
        for details.
=======
    dendrogram_ratio
        Ratio of dendograms in x and y directions.
    importance_threshold
        Minimal pattern importance threshold over all classes to retain the pattern before clustering and plotting.
>>>>>>> cd011035

    See Also
    --------
    crested.tl.modisco.create_pattern_matrix
    crested.tl.modisco.generate_nucleotide_sequences
    crested.pl.render_plot

    Examples
    --------
    >>> pat_seqs = crested.tl.modisco.generate_nucleotide_sequences(all_patterns)
    >>> crested.pl.patterns.clustermap(
    ...     pattern_matrix,
    ...     classes=list(adata.obs_names)
    ...     subset=["Lamp5", "Pvalb", "Sst", "Sst-Chodl", "Vip"],
    ...     grid=True,
    ... )

    .. image:: ../../../../docs/_static/img/examples/pattern_clustermap.png
    """
    default_width = 20
    default_height = 4.2
    if "width" not in kwargs:
        kwargs["width"] = default_width
    if "height" not in kwargs:
        kwargs["height"] = default_height

    # Subset the pattern_matrix and classes if subset is provided
    if subset is not None:
        subset_indices = [
            i for i, class_label in enumerate(classes) if class_label in subset
        ]
        pattern_matrix = pattern_matrix[subset_indices, :]
        classes = [classes[i] for i in subset_indices]

    # Filter columns based on importance threshold
    max_importance = np.max(np.abs(pattern_matrix), axis=0)
    above_threshold = max_importance > importance_threshold
    pattern_matrix = pattern_matrix[:, above_threshold]

    if pat_seqs is not None:
        pat_seqs = [pat_seqs[i] for i in np.where(above_threshold)[0]]

    if pat_seqs is not None:
        plt.rc("text", usetex=False)  # Turn off LaTeX to speed up rendering

    width = kwargs.get("width")
    height = kwargs.get("height")
    figsize = (width, height)

    g = sns.clustermap(
        data,
        figsize=figsize,
        cmap=cmap,
        row_colors=None,
        yticklabels=classes,
        center=center,
        xticklabels=not pat_seqs,
        method=method,
        dendrogram_ratio=dendrogram_ratio,
        cbar_pos=(1.05, 0.4, 0.01, 0.3),
    )
    col_order = g.dendrogram_col.reordered_ind
    cbar = g.ax_heatmap.collections[0].colorbar
    cbar.set_label(
        "Motif importance", rotation=270, labelpad=20
    )  # Rotate label and add padding
    g.ax_heatmap.set_yticklabels(g.ax_heatmap.get_yticklabels(), rotation=0)

    # Get the reordered column indices from the clustermap
    col_order = g.dendrogram_col.reordered_ind

    # Reorder the pat_seqs to follow the column order
    if pat_seqs is not None:
        reordered_pat_seqs = [pat_seqs[i] for i in col_order]
        ax = g.ax_heatmap
        x_positions = (
            np.arange(len(reordered_pat_seqs)) + 0.5
        )  # Shift labels by half a tick to the right

        constant = (1 / figsize[1]) * 64
        for i, (letters, scores) in enumerate(reordered_pat_seqs):
            previous_spacing = 0
            for _, (letter, score) in enumerate(
                zip(reversed(letters), reversed(scores))
            ):
                fontsize = score * 10
                vertical_spacing = max(
                    (constant * score * dy), constant * 0.1 * dy
                )  # Spacing proportional to figsize[1]

                ax.text(
                    x_positions[i],
                    -(constant * 0.002)
                    - previous_spacing,  # Adjust y-position based on spacing
                    letter,
                    fontsize=fontsize,  # Constant font size
                    ha="center",  # Horizontal alignment
                    va="top",  # Vertical alignment
                    rotation=90,  # Rotate the labels vertically
                    transform=ax.get_xaxis_transform(),  # Ensure the text is placed relative to x-axis
                )
                previous_spacing += vertical_spacing

        # Ensure x-ticks are visible
        ax.set_xticks(x_positions)

    if grid:
        ax = g.ax_heatmap
        # Define the grid positions (between cells, hence the +0.5 offset)
        x_positions = np.arange(pattern_matrix.shape[1] + 1)
        y_positions = np.arange(len(pattern_matrix) + 1)

        # Add horizontal grid lines
        for y in y_positions:
            ax.hlines(y, *ax.get_xlim(), color="grey", linewidth=0.25)

        # Add vertical grid lines
        for x in x_positions:
            ax.vlines(x, *ax.get_ylim(), color="grey", linewidth=0.25)

        g.fig.canvas.draw()

<<<<<<< HEAD
    return render_plot(g.fig, **kwargs)
=======
    if fig_path is not None:
        plt.savefig(fig_path, bbox_inches='tight')

    plt.show()
>>>>>>> cd011035


def selected_instances(pattern_dict: dict, idcs: list[int], **kwargs) -> None:
    """
    Plot the patterns specified by the indices in `idcs` from the `pattern_dict`.

    Parameters
    ----------
    pattern_dict
        A dictionary containing pattern data. Each key corresponds to a pattern ID, and the value is a nested structure containing
        contribution scores and metadata for the pattern. Refer to the output of `crested.tl.modisco.process_patterns`.
    idcs
        A list of indices specifying which patterns to plot. The indices correspond to keys in the `pattern_dict`.
    kwargs
        Additional arguments passed to :func:`~crested.pl.render_plot` to
        control the final plot output. Please see :func:`~crested.pl.render_plot`
        for details.

    See Also
    --------
    crested.tl.modisco.process_patterns
    crested.pl.render_plot

    Examples
    --------
    >>> pattern_indices = [0, 1, 2]
    >>> crested.pl.patterns.selected_instances(pattern_dict, pattern_indices)

    .. image:: ../../../../docs/_static/img/examples/pattern_selected_instances.png
    """
    fig, axes = plt.subplots(nrows=len(idcs), ncols=1)
    if len(idcs) == 1:
        axes = [axes]

    for i, idx in enumerate(idcs):
        ax = _plot_attribution_map(
            ax=axes[i],
            saliency_df=np.array(pattern_dict[str(idx)]["pattern"]["contrib_scores"]),
            return_ax=True,
            figsize=None,
        )
        ax.set_title(pattern_dict[str(idx)]["pattern"]["id"])

    default_height = 2 * len(idcs)
    default_width = 18

    if "width" not in kwargs:
        kwargs["width"] = default_width
    if "height" not in kwargs:
        kwargs["height"] = default_height

    return render_plot(fig, **kwargs)


def class_instances(
    pattern_dict: dict, idx: int, class_representative: bool = False, **kwargs
) -> None:
    """
    Plot instances of a specific pattern, either the representative pattern per class or all instances for a given pattern index.

    Parameters
    ----------
    pattern_dict
        A dictionary containing pattern data. Each key corresponds to a pattern ID, and each value contains instances of the pattern
        across different classes, along with their contribution scores. Refer to the output of `crested.tl.modisco.process_patterns`.
    idx
        The index specifying which pattern's instances to plot. This corresponds to a key in the `pattern_dict`.
    class_representative
        If True, only the best representative instance of each class is plotted. If False (default), all instances of the pattern
        within each class are plotted.
    kwargs
        Additional arguments passed to :func:`~crested.pl.render_plot` to
        control the final plot output. Please see :func:`~crested.pl.render_plot`
        for details.

    See Also
    --------
    crested.tl.modisco.process_patterns
    crested.pl.render_plot

    Examples
    --------
    >>> crested.pl.patterns.class_instances(pattern_dict, 0, class_representative=False)

    .. image:: ../../../../docs/_static/img/examples/pattern_class_instances.png
    """
    if class_representative:
        key = "classes"
    else:
        key = "instances"
    n_instances = len(pattern_dict[str(idx)][key])
    fig, axes = plt.subplots(
        nrows=n_instances,
        ncols=1,
    )
    if n_instances == 1:
        axes = [axes]

    instance_classes = list(pattern_dict[str(idx)][key].keys())

    for i, cl in enumerate(instance_classes):
        ax = _plot_attribution_map(
            ax=axes[i],
            saliency_df=np.array(pattern_dict[str(idx)][key][cl]["contrib_scores"]),
            return_ax=True,
            figsize=None,
        )
        ax.set_title(pattern_dict[str(idx)][key][cl]["id"])

    default_width = 8
    default_height = 2 * n_instances
    if "width" not in kwargs:
        kwargs["width"] = default_width
    if "height" not in kwargs:
        kwargs["height"] = default_height

    return render_plot(fig, **kwargs)


def similarity_heatmap(
    similarity_matrix: np.ndarray,
    indices: list,
    **kwargs,
) -> None:
    """
    Plot a similarity heatmap of all pattern indices.

    Parameters
    ----------
    similarity_matrix
        A 2D numpy array containing the similarity values.
    indices
        List of pattern indices.
    kwargs
        Additional arguments passed to :func:`~crested.pl.render_plot` to
        control the final plot output. Please see :func:`~crested.pl.render_plot`
        for details.

    See Also
    --------
    crested.tl.modisco.calculate_similarity_matrix
    crested.pl.render_plot

    Examples
    --------
    >>> sim_matrix, indices = crested.tl.modisco.calculate_similarity_matrix(
    ...     all_patterns
    ... )
    >>> crested.pl.patterns.similarity_heatmap(sim_matrix, indices, width=42, height=17))

    .. image:: ../../../../docs/_static/img/examples/pattern_similarity_heatmap.png
    """
    fig, ax = plt.subplots()
    heatmap = sns.heatmap(
        similarity_matrix,
        ax=ax,
        cmap="coolwarm",
        annot=True,
        fmt=".2f",
        xticklabels=indices,
        yticklabels=indices,
        annot_kws={"size": 8},
    )

    for _, spine in heatmap.spines.items():
        spine.set_visible(True)
        spine.set_color("grey")
        spine.set_linewidth(0.5)

    default_width = 30
    default_height = 15

    if "width" not in kwargs:
        kwargs["width"] = default_width
    if "height" not in kwargs:
        kwargs["height"] = default_height
    if "title" not in kwargs:
        kwargs["title"] = "Pattern Similarity Heatmap"
    if "xlabel" not in kwargs:
        kwargs["xlabel"] = "Pattern Index"
    if "ylabel" not in kwargs:
        kwargs["ylabel"] = "Pattern Index"
    if "title_fontsize" not in kwargs:
        kwargs["title_fontsize"] = 20
    if "x_label_fontsize" not in kwargs:
        kwargs["x_label_fontsize"] = 15
    if "y_label_fontsize" not in kwargs:
        kwargs["y_label_fontsize"] = 15

    return render_plot(fig, ax=ax, **kwargs)


def tf_expression_per_cell_type(
    df: pd.DataFrame,
    tf_list: list,
    log_transform: bool = False,
    title: str = "TF Expression per Cell Type",
) -> None:
    """
    Plot the expression levels of specified transcription factors (TFs) per cell type.

    Parameters
    ----------
    df
        The DataFrame containing mean gene expression data per cell type.
    tf_list
        A list of transcription factors (TFs) to plot.
    log_transform
        Whether to log-transform the TF expression values.
    title
        The title of the plot.
    """
    # Check if all specified TFs are in the DataFrame
    missing_tfs = [tf for tf in tf_list if tf not in df.columns]
    if missing_tfs:
        raise ValueError(
            f"The following TFs are not found in the DataFrame: {missing_tfs}"
        )

    # Subset the DataFrame to include only the specified TFs
    tf_expression_df = df[tf_list]

    # Apply log transformation if specified
    if log_transform:
        tf_expression_df = np.log(tf_expression_df + 1)

    # Plot the TF expression per cell type
    ax = tf_expression_df.plot(kind="bar", figsize=(12, 5), width=0.8)
    ax.set_title(title)
    ax.set_xlabel("Cell Type")
    ax.set_ylabel("Log Mean TF Expression" if log_transform else "Mean TF Expression")
    ax.legend(title="Transcription Factors")
    plt.xticks(rotation=45, ha="right")
    plt.tight_layout()
    plt.show()


def clustermap_tf_motif(
    data: np.ndarray,
    heatmap_dim: str = "gex",
    dot_dim: str = "contrib",
    class_labels: list[str] | None = None,
    subset_classes: list[str] | None = None,
    pattern_labels: list[str] | None = None,
    fig_size: tuple[int, int] | None = None,
    save_path: str | None = None,
    cluster_rows: bool = True,
    cluster_columns: bool = True,
) -> None:
    """
    Generate a heatmap where one modality is represented as color, and the other as dot size.

    Parameters
    ----------
    data : numpy.ndarray
        3D numpy array with shape (len(classes), #patterns, 2).
    heatmap_dim : str
        Either 'gex' or 'contrib', indicating which third dimension to use for heatmap colors.
    dot_dim : str
        Either 'gex' or 'contrib', indicating which third dimension to use for dot sizes.
    class_labels : list[str] | None
        Labels for the classes.
    subset_classes : list[str] | None
        Subset of classes to include in the heatmap. Rows in `data` are filtered accordingly.
    pattern_labels : list[str] | None
        Labels for the patterns.
    fig_size : tuple[int, int] | None
        Size of figure. If None, it will be auto-configured.
    save_path : str | None
        File path to save figure to.
    cluster_rows : bool
        Whether to cluster the rows (classes). Default is True.
    cluster_columns : bool
        Whether to cluster the columns (patterns). Default is True.

    Examples
    --------
    >>> clustermap_tf_motif_v2(
    ...     data,
    ...     heatmap_dim="gex",
    ...     dot_dim="contrib",
    ...     class_labels=classes,
    ...     pattern_labels=patterns,
    ...     cluster_rows=True,
    ...     cluster_columns=True,
    ... )
    """
    assert data.shape[2] == 2, "The third dimension of the data must be 2."

    # Set default labels if not provided
    if class_labels is None:
        class_labels = [f"Class {i}" for i in range(data.shape[0])]
    if pattern_labels is None:
        pattern_labels = [f"Pattern {i}" for i in range(data.shape[1])]

    # Subset classes if specified
    if subset_classes is not None:
        subset_indices = [i for i, label in enumerate(class_labels) if label in subset_classes]
        if not subset_indices:
            raise ValueError("No matching classes found in class_labels.")
        data = data[subset_indices, :, :]
        class_labels = [class_labels[i] for i in subset_indices]

    # Remove empty columns (columns with all zeros in dot_dim)
    non_empty_columns = np.any(data[:, :, 1] != 0, axis=0)

    # Further filter: keep columns where max value of the 0th dimension exceeds 0.5
    valid_columns = np.max(data[:, :, 0], axis=0) > 0.5
    valid_columns = np.logical_and(non_empty_columns, valid_columns)

    # Apply filtering to data and pattern labels
    data = data[:, valid_columns, :]
    pattern_labels = [label for i, label in enumerate(pattern_labels) if valid_columns[i]]

    # Mapping for dimensions
    dim_mapping = {"gex": 0, "contrib": 1}
    heatmap_idx = dim_mapping[heatmap_dim]
    dot_idx = dim_mapping[dot_dim]

    # Optional clustering for rows
    if cluster_rows:
        row_clustering_data = data[:, :, dot_idx]
        row_linkage = linkage(row_clustering_data, method="ward")
        row_order = leaves_list(row_linkage)
        data = data[row_order, :, :]
        class_labels = [class_labels[i] for i in row_order]
    else:
        row_order = None

    # Optional clustering for columns
    if cluster_columns:
        col_clustering_data = data[:, :, dot_idx].T
        col_linkage = linkage(col_clustering_data, method="ward")
        col_order = leaves_list(col_linkage)
        data = data[:, col_order, :]
        pattern_labels = [pattern_labels[i] for i in col_order]
    else:
        col_order = None

    # Extract heatmap and dot size data
    heatmap_data = data[:, :, heatmap_idx]
    dot_size_data = data[:, :, dot_idx]
    max_dot_size = np.max(dot_size_data)
    dot_size_data = dot_size_data / max_dot_size  # Normalize dot size

    # Define figure layout
    if fig_size is None:
        fig_size = (max(20, data.shape[1] // 4), data.shape[0] // 2)
    fig = plt.figure(figsize=fig_size)

    if cluster_rows:
        gs = fig.add_gridspec(1, 2, width_ratios=[0.2, 4], wspace=0.075)
        ax_dendro = fig.add_subplot(gs[0, 0])
        dendrogram(row_linkage, orientation="left", no_labels=True, ax=ax_dendro)
        ax_dendro.invert_yaxis()
        ax_dendro.axis("off")
        ax_heatmap = fig.add_subplot(gs[0, 1])
    else:
        ax_heatmap = fig.add_subplot(111)

    # Normalize colors for heatmap
    norm = mcolors.TwoSlopeNorm(
        vmin=-max(np.abs(heatmap_data.min()), np.abs(heatmap_data.max())),
        vcenter=0,
        vmax=max(np.abs(heatmap_data.min()), np.abs(heatmap_data.max()))
    )

    # Plot heatmap
    heatmap = ax_heatmap.imshow(
        heatmap_data,
        aspect="auto",
        cmap="coolwarm",
        norm=norm,
    )

    # Overlay dots
    for i in range(data.shape[0]):
        for j in range(data.shape[1]):
            ax_heatmap.scatter(
                j, i, s=dot_size_data[i, j] * 100, c="black", alpha=0.6
            )

    # Add colorbar
    cbar = plt.colorbar(heatmap, ax=ax_heatmap)
    label = (
        "Average pattern contribution score"
        if heatmap_dim == "contrib"
        else "Average TF expression, signed by activation/repression"
    )
    cbar.set_label(label)

    # Set axis labels and ticks
    ax_heatmap.set_xticks(np.arange(data.shape[1]))
    ax_heatmap.set_xticklabels(pattern_labels, rotation=90)
    ax_heatmap.set_yticks(np.arange(data.shape[0]))
    ax_heatmap.set_yticklabels(class_labels)

    # Final layout adjustments
    plt.tight_layout()
    if save_path:
        plt.savefig(save_path, bbox_inches="tight")
    plt.show()<|MERGE_RESOLUTION|>--- conflicted
+++ resolved
@@ -203,15 +203,11 @@
     center: float = 0,
     method: str = "average",
     dy: float = 0.002,
+    dendrogram_ratio: tuple[float, float] = (0.05, 0.2),
+    importance_threshold: float = 0,
     pat_seqs: list[tuple[str, np.ndarray]] | None = None,
-<<<<<<< HEAD
     **kwargs,
 ) -> plt.Figure:
-=======
-    dendrogram_ratio: tuple[float, float] = (0.05, 0.2),
-    importance_threshold : float = 0,
-) -> sns.matrix.ClusterGrid:
->>>>>>> cd011035
     """
     Create a clustermap from the given pattern matrix and class labels with customizable options.
 
@@ -239,17 +235,14 @@
         Path to save the figure.
     pat_seqs
         List of sequences to use as xticklabels.
-<<<<<<< HEAD
+    dendrogram_ratio
+        Ratio of dendograms in x and y directions.
+    importance_threshold
+        Minimal pattern importance threshold over all classes to retain the pattern before clustering and plotting.
     kwargs
         Additional arguments passed to :func:`~crested.pl.render_plot` to
         control the final plot output. Please see :func:`~crested.pl.render_plot`
         for details.
-=======
-    dendrogram_ratio
-        Ratio of dendograms in x and y directions.
-    importance_threshold
-        Minimal pattern importance threshold over all classes to retain the pattern before clustering and plotting.
->>>>>>> cd011035
 
     See Also
     --------
@@ -300,7 +293,7 @@
     figsize = (width, height)
 
     g = sns.clustermap(
-        data,
+        pattern_matrix,
         figsize=figsize,
         cmap=cmap,
         row_colors=None,
@@ -372,14 +365,7 @@
 
         g.fig.canvas.draw()
 
-<<<<<<< HEAD
     return render_plot(g.fig, **kwargs)
-=======
-    if fig_path is not None:
-        plt.savefig(fig_path, bbox_inches='tight')
-
-    plt.show()
->>>>>>> cd011035
 
 
 def selected_instances(pattern_dict: dict, idcs: list[int], **kwargs) -> None:
@@ -677,7 +663,9 @@
 
     # Subset classes if specified
     if subset_classes is not None:
-        subset_indices = [i for i, label in enumerate(class_labels) if label in subset_classes]
+        subset_indices = [
+            i for i, label in enumerate(class_labels) if label in subset_classes
+        ]
         if not subset_indices:
             raise ValueError("No matching classes found in class_labels.")
         data = data[subset_indices, :, :]
@@ -692,7 +680,9 @@
 
     # Apply filtering to data and pattern labels
     data = data[:, valid_columns, :]
-    pattern_labels = [label for i, label in enumerate(pattern_labels) if valid_columns[i]]
+    pattern_labels = [
+        label for i, label in enumerate(pattern_labels) if valid_columns[i]
+    ]
 
     # Mapping for dimensions
     dim_mapping = {"gex": 0, "contrib": 1}
@@ -744,7 +734,7 @@
     norm = mcolors.TwoSlopeNorm(
         vmin=-max(np.abs(heatmap_data.min()), np.abs(heatmap_data.max())),
         vcenter=0,
-        vmax=max(np.abs(heatmap_data.min()), np.abs(heatmap_data.max()))
+        vmax=max(np.abs(heatmap_data.min()), np.abs(heatmap_data.max())),
     )
 
     # Plot heatmap
@@ -758,9 +748,7 @@
     # Overlay dots
     for i in range(data.shape[0]):
         for j in range(data.shape[1]):
-            ax_heatmap.scatter(
-                j, i, s=dot_size_data[i, j] * 100, c="black", alpha=0.6
-            )
+            ax_heatmap.scatter(j, i, s=dot_size_data[i, j] * 100, c="black", alpha=0.6)
 
     # Add colorbar
     cbar = plt.colorbar(heatmap, ax=ax_heatmap)
