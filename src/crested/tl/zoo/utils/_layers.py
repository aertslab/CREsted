"""Helper layers for zoo models."""

from __future__ import annotations

import keras
import numpy as np

from ._attention import AttentionPool1D, MultiheadAttention

__all__ = [
    "dense_block",
    "conv_block",
    "activate",
    "get_output",
    "conv_block_bs",
    "mha_block_enf",
    "ffn_block_enf",
    "dilated_residual",
]


def dense_block(
    inputs: keras.KerasTensor,
    units: int,
    activation: str,
    dropout: float = 0.5,
    l2: float = 1e-5,
    bn_gamma: str | None = None,
    bn_momentum: float = 0.90,
    normalization: str = "batch",
    name_prefix: str | None = None,
    use_bias: bool = True,
) -> keras.KerasTensor:
    """
    Dense building block.

    Parameters
    ----------
    inputs
        Input tensor.
    units
        Number of units in the dense layer.
    activation
        Activation function applied after dense layer.
    dropout
        Dropout rate (default is 0.5).
    l2
        L2 regularization weight (default is 1e-5).
    bn_gamma
        Gamma initializer for batch normalization.
    bn_momentum
        Batch normalization momentum (default is 0.90).
    normalization
        Type of normalization ('batch' or 'layer').
    name_prefix
        Prefix for layer names.
    use_bias
        Whether to use bias in the dense layer (default is True).

    Returns
    -------
    The output tensor of the dense block.
    """
    x = keras.layers.Dense(
        units,
        activation=None,
        use_bias=use_bias,
        kernel_initializer="he_normal",
        kernel_regularizer=keras.regularizers.l2(l2),
        name=name_prefix + "_dense" if name_prefix else None,
    )(inputs)

    if normalization == "batch":
        x = keras.layers.BatchNormalization(
            momentum=bn_momentum,
            gamma_initializer=bn_gamma,
            name=name_prefix + "_batchnorm" if name_prefix else None,
        )(x)
    elif normalization == "layer":
        x = keras.layers.LayerNormalization(
            name=name_prefix + "_layernorm" if name_prefix else None
        )(x)

    x = keras.layers.Activation(
        activation, name=name_prefix + "_activation" if name_prefix else None
    )(x)
    x = keras.layers.Dropout(
        dropout, name=name_prefix + "_dropout" if name_prefix else None
    )(x)
    return x


def conv_block(
    inputs: keras.KerasTensor,
    filters: int,
    kernel_size: int,
    pool_size: int,
    activation: str,
    conv_bias: bool = True,
    dropout: float = 0.1,
    normalization: str = "batch",
    res: bool = False,
    padding: str = "valid",
    l2: float = 1e-5,
    batchnorm_momentum: float = 0.99,
    name_prefix: str | None = None
) -> keras.KerasTensor:
    """
    Convolution building block.

    Parameters
    ----------
    inputs
        Input tensor representing the data.
    filters
        Number of filters in the convolutional layer.
    kernel_size
        Size of the convolutional kernel.
    pool_size
        Size of the max-pooling kernel.
    activation
        Activation function applied after convolution.
    conv_bias
        Whether to use bias in the convolutional layer (default is True).
    dropout
        Dropout rate (default is 0.1).
    normalization
        Type of normalization ('batch' or 'layer').
    res
        Whether to use residual connections (default is False).
    padding
        Padding type for the convolutional layer (default is "valid").
    l2
        L2 regularization weight (default is 1e-5).
    batchnorm_momentum
        Batch normalization momentum (default is 0.99).
    name_prefix
        Prefix for layer names.

    Returns
    -------
    The output tensor of the convolution block.
    """
    if res:
        residual = inputs

    x = keras.layers.Convolution1D(
        filters=filters,
        kernel_size=kernel_size,
        padding=padding,
        kernel_regularizer=keras.regularizers.L2(l2),
        use_bias=conv_bias,
        name=name_prefix + "_conv" if name_prefix else None,
    )(inputs)
    if normalization == "batch":
        x = keras.layers.BatchNormalization(
            momentum=batchnorm_momentum,
            name=name_prefix + "_batchnorm" if name_prefix else None
        )(x)
    elif normalization == "layer":
        x = keras.layers.LayerNormalization(
            name=name_prefix + "_layernorm" if name_prefix else None,
        )(x)
    x = keras.layers.Activation(
        activation,
        name=name_prefix + "_activation" if name_prefix else None,
    )(x)
    if res:
        if filters != residual.shape[2]:
            residual = keras.layers.Convolution1D(
                filters=filters,
                kernel_size=1,
                strides=1,
                name=name_prefix + "_resconv" if name_prefix else None,
            )(residual)
        x = keras.layers.Add()([x, residual])

    if pool_size > 1:
        x = keras.layers.MaxPooling1D(
            pool_size=pool_size,
            padding=padding,
            name=name_prefix + "_pool" if name_prefix else None,
        )(x)
    if dropout > 0:
        x = keras.layers.Dropout(
            dropout,
            name=name_prefix + "_dropout" if name_prefix else None
            )(x)

    return x


def activate(
    current: keras.KerasTensor, activation: str, verbose: bool = False
) -> keras.KerasTensor:
    """
    Apply activation function to a tensor.

    Parameters
    ----------
    current
        Input tensor.
    activation
        Activation function to apply.
    verbose
        Print verbose information (default is False).

    Returns
    -------
    Output tensor after applying activation.
    """
    if verbose:
        print("activate:", activation)

    if activation == "relu":
        current = keras.layers.Activation("relu")(current)
    elif activation == "swish":
        current = keras.layers.Activation("swish")(current)
    elif activation == "gelu":
        current = keras.layers.Activation("gelu")(current)
    elif activation == "gelu_approx":
        current = keras.activations.gelu(current, approximate=True) # using layers.Activation doesn't pass approximate arg? Could make custom callable
    elif activation == "sigmoid":
        current = keras.layers.Activation("sigmoid")(current)
    elif activation == "tanh":
        current = keras.layers.Activation("tanh")(current)
    elif activation == "exponential":
        current = keras.layers.Activation("exponential")(current)
    elif activation == "softplus":
        current = keras.layers.Activation("softplus")(current)
    elif activation == "gelu_enf":
        current = keras.layers.Activation(gelu_enf)(current)
    else:
        print(f'Unrecognized activation "{activation}"')

    return current

@keras.saving.register_keras_serializable(package="crested", name="gelu_enf")
def gelu_enf(x):
    """Very simple gelu approximation, used in Enformer, so needed to get equivalent results."""
    return keras.ops.sigmoid(1.702 * x) * x

def get_output(input_layer, hidden_layers):
    """
    Pass input layer through hidden layers.

    Parameters
    ----------
    input_layer
        Input layer.
    hidden_layers
        Hidden layers.

    Returns
    -------
    keras.KerasTensor
        Output tensor after passing through all hidden layers.
    """
    output = input_layer
    for hidden_layer in hidden_layers:
        output = hidden_layer(output)

    return output


def conv_block_bs(
    inputs,
    filters: int | None = None,
    kernel_size: int = 1,
    pool_size: int = 1,
    batch_norm: bool = False,
    activation: str = "relu",
    activation_end: str | None = None,
    dropout: float = 0,
    residual: bool = False,
    strides: int = 1,
    dilation_rate: int = 1,
    l2_scale: float = 0,
    conv_type: str = "standard",
    conv_bias: bool = True,
    pool_type: str = "max",
    bn_momentum: float = 0.99,
    bn_gamma: keras.KerasTensor | None = None,
    bn_sync: str = True,
    bn_epsilon: float = 1e-5,
    kernel_initializer: str = "he_normal",
    padding: str = "same",
<<<<<<< HEAD
    name_prefix: str | None = None
) -> keras.KerasTensor:
=======
    name_prefix: str | None = None,
):
>>>>>>> a550777a
    """
    Construct a convolution block (for Basenji/Enformer).

    Parameters
    ----------
    inputs
        Input tensor.
    filters
        Conv1D filters.
    kernel_size
        Conv1D kernel_size.
    pool_size
        Max pool width.
    batch_norm
        Apply batch normalization.
    activation
        Activation function.
    activation_end
        Activation to add at end of block, after residual and before pooling.
        Optional, can be None to disable.
    dropout
        Dropout rate probability.
    residual
        Residual connection boolean.
    strides
        Conv1D strides.
    dilation_rate
        Conv1D dilation rate.
    l2_scale
        L2 regularization weight.
    conv_type
        Conv1D layer type.
    conv_bias
        Whether to use a bias in the convolution layer.
        Should be True for Enformer/Borzoi and (maybe) False for Borzoi?
    pool_type
        Pooling type. Either 'max' or 'attention'.
    bn_momentum
        BatchNorm momentum.
    bn_gamma
        BatchNorm gamma (defaults according to residual).
    bn_sync
        Whether to synchronise the batchnorm when doing multi-GPU training.
    bn_epsilon
        Epsilon to use for the BatchNorm layer. Usual default is 1e-5, but Borzoi uses 1e-3.
    kernel_initializer
        Convolution kernel initializer.
    padding
        Padding type.
    name_prefix
        Prefix for layer names.

    Returns
    -------
    Output tensor after applying the convolution block.
    """
    current = inputs

    # choose convolution type
    if conv_type == "separable":
        conv_layer = keras.layers.SeparableConv1D
    else:
        conv_layer = keras.layers.Conv1D

    if filters is None:
        filters = inputs.shape[-1]

    # batch norm
    if batch_norm:
        if bn_gamma is None:
            bn_gamma = "zeros" if residual else "ones"
        current = keras.layers.BatchNormalization(
            momentum=bn_momentum,
            epsilon=bn_epsilon,
            gamma_initializer=bn_gamma,
            synchronized=bn_sync,
            name = name_prefix + "_bnorm" if name_prefix else None
            )(current)

    # activation
    current = activate(current, activation)

    # convolution
    current = conv_layer(
        filters=filters,
        kernel_size=kernel_size,
        strides=strides,
        padding=padding,
        use_bias=conv_bias,
        dilation_rate=dilation_rate,
        kernel_initializer=kernel_initializer,
        kernel_regularizer=keras.regularizers.l2(l2_scale),
<<<<<<< HEAD
        name = name_prefix + "_conv" if name_prefix else None
    )(current)

=======
        name=name_prefix + "_conv" if name_prefix else None,
    )(current)

    # batch norm
    if batch_norm:
        if bn_gamma is None:
            bn_gamma = "zeros" if residual else "ones"
        if bn_type == "sync":
            bn_layer = keras.layers.experimental.SyncBatchNormalization
        else:
            bn_layer = keras.layers.BatchNormalization
        current = bn_layer(
            momentum=bn_momentum,
            gamma_initializer=bn_gamma,
            name=name_prefix + "_bnorm" if name_prefix else None,
        )(current)
>>>>>>> a550777a

    # dropout
    if dropout > 0:
        current = keras.layers.Dropout(
            rate=dropout,
            name=name_prefix + "_dropout" if name_prefix else None,
            )(current)

    # residual add
    if residual:
        current = keras.layers.Add()([inputs, current])

    # end activation
    if activation_end is not None:
        current = activate(current, activation_end)

    # Pool
    if pool_size > 1:
<<<<<<< HEAD
        if pool_type == "max":
            current = keras.layers.MaxPool1D(pool_size=pool_size, padding=padding, name = name_prefix + "_maxpool")(
                current
            )
        elif pool_type == "attention":
            current = AttentionPool1D(pool_size=pool_size, padding=padding, name = name_prefix + "_attpool")(
                current
            )
        else:
            raise ValueError(f"Unrecognised pooling function {pool_type}. Use 'max' or 'attention'.")

    return current

def mha_block_enf(
    inputs,
    num_heads: int,
    key_query_dim: int,
    value_dim: int,
    scaling: bool = True,
    attn_dropout: float = 0.05,
    pos_dropout: float = 0.01,
    final_dropout: float = 0.4,
    symmetric_pos_encoding: bool = False,
    pos_encoding_funs: str = 'borzoi',
    pos_encoding_abs: bool = True,
    num_pos_feats: int | None = None,
    zero_init: bool = True,
    residual: bool = True,
    ln_epsilon: float = 1e-5,
    name_prefix: str | None = None
) -> keras.KerasTensor:
    """
    Construct a MHA block (for Enformer/Borzoi), consisting of Residual(LayerNorm+MHSelfAttention+Dropout).

    Parameters
    ----------
    inputs
        Input tensor.
    num_heads
        Number of attention heads to use.
    key_query_dim
        Number of k (key) and q (query) dimensions in the attention mechanism.
    value_dim
        Number of v (value) dimensions in the attention mechanism.
    scaling
        Whether to use scaling.
    attn_dropout
        Attention dropout rate.
    pos_dropout
        Positional embedding dropout rate.
    final_dropout
        Block-included post-MHA dropout rate.
    symmetric_pos_encoding
        Whether to make positional encodings symmetric. Only relevant if pos_encoding = True.
    pos_encoding_funs
        Can be 'enformer' or 'borzoi'.
        Enformer default uses all, using exponential+central_mask_enf+gamma.,
        Borzoi default only uses its version of central_mask.
    pos_encoding_abs
        Whether to use the absolute of values before calculating the relative position encoding.
    num_pos_feats
        Number of positional features. If not supplied, calculated from value_dim and number of position encoding functions.
        Min 6 for default relative_position_functions, min 12 for positional_features_sin_cos.
    zero_init
        Whether to initialize MHA from zero.
    residual
        Whether to wrap the entire block in residual structure.
    ln_epsilon
        Epsilon to use in the layer normalisation layer.
    name_prefix
        Prefix for layer names.

    Returns
    -------
    Output tensor after applying the MHA block.
    """
    # MHA block
    current = keras.layers.LayerNormalization(
        epsilon = ln_epsilon,
        center = True,
        scale = True,
        beta_initializer = "zeros",
        gamma_initializer = "ones",
        name=f'{name_prefix}_lnorm'
    )(inputs)
    current = MultiheadAttention(
        value_size = value_dim,
        key_size = key_query_dim,
        heads = num_heads,
        scaling = scaling,
        attention_dropout_rate = attn_dropout,
        relative_position_symmetric = symmetric_pos_encoding,
        relative_position_functions = pos_encoding_funs,
        relative_position_absolute = pos_encoding_abs,
        num_position_features = num_pos_feats,
        positional_dropout_rate = pos_dropout,
        content_position_bias = True,
        zero_initialize = zero_init,
        initializer = "he_normal", # Unsure in Enf, think this is fine.
        l2_scale = 1.0e-8, # Doesn't seem to be set in Enf, is set in Borzoi.
        transpose_stride = 0,
        gated = False,
        qkv_width = 1,
        name = f"{name_prefix}_mhsa"
    )(current)
    current = keras.layers.Dropout(
        rate = final_dropout,
        name = f"{name_prefix}_dropout"
    )(current)
    if residual:
        current = keras.layers.Add()([inputs, current])
    return current

def ffn_block_enf(
    inputs,
    filters: int,
    expansion_rate: int = 2,
    dropout: int = 0.4,
    activation: str = 'relu',
    residual: bool = True,
    ln_epsilon: float = 1e-5,
    name_prefix: str | None = None
) -> keras.KerasTensor:
    """
    Construct a feedforward block (for Enformer), consisting of Residual(LayerNorm+PointwiseConv+Dropout+ReLU+PointwiseConv+Dropout).

    Parameters
    ----------
    inputs
        Input tensor.
    filters
        Pointwise convolution filters.
    expansion_rate
        Scaling factor of base filters inside the FFN.
    dropout
        Dropout rate.
    activation
        Which activation function to use.
    residual
        Whether to wrap the entire block in residual structure.
    ln_epsilon
        Epsilon to use in the layer normalisation layer.
    name_prefix
        Prefix for layer names.

    Returns
    -------
    Output tensor after applying the feedforward block.
    """
    expansion_filters = int(expansion_rate * filters)

    # First half
    current = keras.layers.LayerNormalization(
        epsilon=ln_epsilon,
        center=True,
        scale=True,
        beta_initializer="zeros",
        gamma_initializer="ones",
        name=f'{name_prefix}_lnorm'
    )(inputs)
    current = keras.layers.Conv1D(filters=expansion_filters, kernel_size=1, name=f'{name_prefix}_pointwise_1')(current)
    current = keras.layers.Dropout(rate=dropout, name=f"{name_prefix}_dropout_1")(current)

    # Second half
    current = activate(current, activation)
    current = keras.layers.Conv1D(filters=filters, kernel_size=1, name=f'{name_prefix}_pointwise_2')(current)
    current = keras.layers.Dropout(rate=dropout, name=f"{name_prefix}_dropout_2")(current)

    # Residual
    if residual:
        current = keras.layers.Add()([inputs, current])
=======
        if w1:
            pool_layer = keras.layers.MaxPool2D
        else:
            pool_layer = keras.layers.MaxPool1D
        current = pool_layer(
            pool_size=pool_size,
            padding=padding,
            name=name_prefix + "_pool" if name_prefix else None,
        )(current)
>>>>>>> a550777a
    return current


def dilated_residual(
    inputs: keras.KerasTensor,
    filters: int,
    kernel_size: int = 3,
    rate_mult: float = 2.0,
    dropout: float = 0,
    conv_type: str = "standard",
    repeat: int = 1,
    round: bool = False,
    **kwargs,
) -> keras.KerasTensor:
    """
    Construct a residual dilated convolution block.

    Parameters
    ----------
    inputs
        Input tensor.
    filters
        Number of filters in the convolutional layer.
    kernel_size
        Size of the convolutional kernel.
    rate_mult
        Rate multiplier for dilated convolution.
    dropout
        Dropout rate probability.
    conv_type
        Conv1D layer type.
    repeat
        Number of times to repeat the block.
    round
        Whether to round the dilation rate.
    **kwargs
        Additional keyword arguments.

    Returns
    -------
    Output tensor after applying the dilated residual block.
    """
    current = inputs

    # initialize dilation rate
    dilation_rate = 1.0

    for _ in range(repeat):
        rep_input = current

        # dilate
        current = conv_block_bs(
            current,
            filters=filters,
            kernel_size=kernel_size,
            dilation_rate=int(np.round(dilation_rate)),
            conv_type=conv_type,
            bn_gamma="ones",
            **kwargs,
        )

        # return
        current = conv_block_bs(
            current,
            filters=rep_input.shape[-1],
            dropout=dropout,
            bn_gamma="zeros",
            **kwargs,
        )

        # residual add
        current = keras.layers.Add()([rep_input, current])

        # update dilation rate
        dilation_rate *= rate_mult
        if round:
            dilation_rate = np.round(dilation_rate)

    return current
<|MERGE_RESOLUTION|>--- conflicted
+++ resolved
@@ -285,13 +285,8 @@
     bn_epsilon: float = 1e-5,
     kernel_initializer: str = "he_normal",
     padding: str = "same",
-<<<<<<< HEAD
     name_prefix: str | None = None
 ) -> keras.KerasTensor:
-=======
-    name_prefix: str | None = None,
-):
->>>>>>> a550777a
     """
     Construct a convolution block (for Basenji/Enformer).
 
@@ -384,12 +379,7 @@
         dilation_rate=dilation_rate,
         kernel_initializer=kernel_initializer,
         kernel_regularizer=keras.regularizers.l2(l2_scale),
-<<<<<<< HEAD
         name = name_prefix + "_conv" if name_prefix else None
-    )(current)
-
-=======
-        name=name_prefix + "_conv" if name_prefix else None,
     )(current)
 
     # batch norm
@@ -405,7 +395,6 @@
             gamma_initializer=bn_gamma,
             name=name_prefix + "_bnorm" if name_prefix else None,
         )(current)
->>>>>>> a550777a
 
     # dropout
     if dropout > 0:
@@ -424,7 +413,6 @@
 
     # Pool
     if pool_size > 1:
-<<<<<<< HEAD
         if pool_type == "max":
             current = keras.layers.MaxPool1D(pool_size=pool_size, padding=padding, name = name_prefix + "_maxpool")(
                 current
@@ -596,17 +584,6 @@
     # Residual
     if residual:
         current = keras.layers.Add()([inputs, current])
-=======
-        if w1:
-            pool_layer = keras.layers.MaxPool2D
-        else:
-            pool_layer = keras.layers.MaxPool1D
-        current = pool_layer(
-            pool_size=pool_size,
-            padding=padding,
-            name=name_prefix + "_pool" if name_prefix else None,
-        )(current)
->>>>>>> a550777a
     return current
 
 
