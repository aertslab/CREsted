--- conflicted
+++ resolved
@@ -10,11 +10,9 @@
 from anndata import AnnData
 from loguru import logger
 from tqdm import tqdm
-<<<<<<< HEAD
 from typing import Callable, Any
-=======
 from pysam import FastaFile
->>>>>>> 982e25bd
+
 
 from crested._logging import log_and_raise
 from crested.tl import TaskConfig
