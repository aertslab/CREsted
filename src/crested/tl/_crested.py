--- conflicted
+++ resolved
@@ -183,27 +183,17 @@
 
         return run, callbacks
 
-<<<<<<< HEAD
     def load_model(self, model_path: os.PathLike, compile: bool = True) -> None:
-=======
-    def load_model(self, model_path: os.PathLike, compile: bool = False) -> None:
->>>>>>> 4d0da9bc
         """
         Load a (pretrained) model from a file.
 
         Parameters
         ----------
         model_path : os.PathLike
-            Path to the model file.
-<<<<<<< HEAD
-        compile : bool
+            Path to the model file.        compile : bool
             Compile the model after loading. Set to False if you only want to load
             the model weights (e.g. when finetuning a model). If False, you should
             provide a TaskConfig to the Crested object before calling fit.
-=======
-        compile: bool
-            Compile model after loading.
->>>>>>> 4d0da9bc
         """
         self.model = tf.keras.models.load_model(model_path, compile=compile)
 
