--- conflicted
+++ resolved
@@ -40,7 +40,6 @@
 
 def one_hot_encode_sequence(sequence: str, expand_dim: bool = True) -> np.ndarray:
     """One hot encode a DNA sequence."""
-<<<<<<< HEAD
     if expand_dim:
         return np.expand_dims(
             HOT_ENCODING_TABLE[np.frombuffer(sequence.encode("ascii"), dtype=np.uint8)],
@@ -50,66 +49,70 @@
         return HOT_ENCODING_TABLE[
             np.frombuffer(sequence.encode("ascii"), dtype=np.uint8)
         ]
-=======
-    return np.expand_dims(
-        HOT_ENCODING_TABLE[np.frombuffer(sequence.encode("ascii"), dtype=np.uint8)],
-        axis=0,
+
+
+def generate_mutagenesis(x, include_original=True, flanks=(0, 0)):
+    _, L, A = x.shape
+    start, end = 0, L
+    x_mut = []
+    start = flanks[0]
+    end = L - flanks[1]
+    for length in range(start, end):
+        for a in range(A):
+            if not include_original:
+                if x[0, length, a] == 1:
+                    continue
+            x_new = np.copy(x)
+            x_new[0, length, :] = 0
+            x_new[0, length, a] = 1
+            x_mut.append(x_new)
+    return np.concatenate(x_mut, axis=0)
+
+
+def generate_motif_insertions(x, motif, flanks=(0, 0), masked_locations=None):
+    _, L, A = x.shape
+    start, end = 0, L
+    x_mut = []
+    motif_length = motif.shape[1]
+    start = flanks[0]
+    end = L - flanks[1] - motif_length + 1
+    insertion_locations = []
+
+    for motif_start in range(start, end):
+        motif_end = motif_start + motif_length
+        if masked_locations is not None:
+            if np.any(
+                (motif_start <= masked_locations) & (masked_locations < motif_end)
+            ):
+                continue
+        x_new = np.copy(x)
+        x_new[0, motif_start:motif_end, :] = motif
+        x_mut.append(x_new)
+        insertion_locations.append(motif_start)
+
+    return np.concatenate(x_mut, axis=0), insertion_locations
+
+
+def _weighted_difference(
+    mutated_predictions, original_prediction, target, class_penalty_weights=None
+):
+    n_classes = original_prediction.shape[1]
+    penalty_factor = 1 / n_classes
+
+    target_increase = mutated_predictions[:, target] - original_prediction[:, target]
+    other_increases = mutated_predictions - original_prediction
+
+    other_increases[:, target] = 0
+
+    if class_penalty_weights is None:
+        class_penalty_weights = np.ones(n_classes)
+
+    score = target_increase - penalty_factor * np.sum(
+        other_increases * class_penalty_weights, axis=1
     )
 
-def generate_mutagenesis(x, include_original=True, flanks=(0,0)):
-        _, L, A = x.shape
-        start, end = 0, L
-        x_mut = []
-        start = flanks[0]
-        end = L - flanks[1]
-        for length in range(start, end):
-            for a in range(A):
-                if not include_original:
-                    if x[0, length, a] == 1:
-                        continue
-                x_new = np.copy(x)
-                x_new[0, length, :] = 0
-                x_new[0, length, a] = 1
-                x_mut.append(x_new)
-        return np.concatenate(x_mut, axis=0)
+    return np.argmax(score)
 
-def generate_motif_insertions(x, motif, flanks=(0,0), masked_locations=None):
-        _, L, A = x.shape
-        start, end = 0, L
-        x_mut = []
-        motif_length = motif.shape[1]
-        start = flanks[0]
-        end = L - flanks[1] - motif_length + 1
-        insertion_locations = []
-        
-        for motif_start in range(start, end):
-            motif_end = motif_start + motif_length
-            if masked_locations is not None:
-                if np.any((motif_start <= masked_locations) & (masked_locations < motif_end)):
-                    continue
-            x_new = np.copy(x)
-            x_new[0, motif_start:motif_end, :] = motif
-            x_mut.append(x_new)
-            insertion_locations.append(motif_start)
-        
-        return np.concatenate(x_mut, axis=0), insertion_locations
-
-def _weighted_difference(mutated_predictions, original_prediction, target, class_penalty_weights=None):
-        n_classes = original_prediction.shape[1]
-        penalty_factor = 1 / n_classes
-        
-        target_increase = mutated_predictions[:, target] - original_prediction[:, target]
-        other_increases = mutated_predictions - original_prediction
-        
-        other_increases[:, target] = 0
-        
-
-        if class_penalty_weights is None:
-            class_penalty_weights = np.ones(n_classes)
-
-        score = target_increase - penalty_factor * np.sum(other_increases*class_penalty_weights, axis=1)
-
-        return np.argmax(score)
 
 def build_one_hot_decoding_table() -> np.ndarray:
     """Get hot decoding table to decode a one hot encoded sequence to a DNA sequence string."""
@@ -157,5 +160,4 @@
         .decode("ascii")
     )
 
-    return sequence
->>>>>>> 0d5757da
+    return sequence