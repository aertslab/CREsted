--- conflicted
+++ resolved
@@ -45,7 +45,6 @@
         axis=0,
     )
 
-<<<<<<< HEAD
 def generate_mutagenesis(x, include_original=True):
         _, L, A = x.shape
         x_mut = []
@@ -76,7 +75,6 @@
         score = target_increase - penalty_factor * np.sum(other_increases*class_penalty_weights, axis=1)
 
         return np.argmax(score)
-=======
 
 def build_one_hot_decoding_table() -> np.ndarray:
     """Get hot decoding table to decode a one hot encoded sequence to a DNA sequence string."""
@@ -124,5 +122,4 @@
         .decode("ascii")
     )
 
-    return sequence
->>>>>>> 599c4dad
+    return sequence