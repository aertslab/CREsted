--- conflicted
+++ resolved
@@ -38,12 +38,8 @@
 
 [project.optional-dependencies]
 tfmodisco = [
-<<<<<<< HEAD
     "modisco-lite>=2.2.1",
-=======
-    "modisco-lite",
     "tangermeme"
->>>>>>> 9200dde4
 ]
 
 dev = [
